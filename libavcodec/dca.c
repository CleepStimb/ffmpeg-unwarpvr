/*
 * DCA compatible decoder
 * Copyright (C) 2004 Gildas Bazin
 * Copyright (C) 2004 Benjamin Zores
 * Copyright (C) 2006 Benjamin Larsson
 * Copyright (C) 2007 Konstantin Shishkov
 *
 * This file is part of FFmpeg.
 *
 * FFmpeg is free software; you can redistribute it and/or
 * modify it under the terms of the GNU Lesser General Public
 * License as published by the Free Software Foundation; either
 * version 2.1 of the License, or (at your option) any later version.
 *
 * FFmpeg is distributed in the hope that it will be useful,
 * but WITHOUT ANY WARRANTY; without even the implied warranty of
 * MERCHANTABILITY or FITNESS FOR A PARTICULAR PURPOSE.  See the GNU
 * Lesser General Public License for more details.
 *
 * You should have received a copy of the GNU Lesser General Public
 * License along with FFmpeg; if not, write to the Free Software
 * Foundation, Inc., 51 Franklin Street, Fifth Floor, Boston, MA 02110-1301 USA
 */

#include <math.h>
#include <stddef.h>
#include <stdio.h>

#include "libavutil/common.h"
#include "libavutil/intmath.h"
#include "libavutil/intreadwrite.h"
#include "libavutil/audioconvert.h"
#include "avcodec.h"
#include "dsputil.h"
#include "fft.h"
#include "get_bits.h"
#include "put_bits.h"
#include "dcadata.h"
#include "dcahuff.h"
#include "dca.h"
#include "dca_parser.h"
#include "synth_filter.h"
#include "dcadsp.h"
#include "fmtconvert.h"

#if ARCH_ARM
#   include "arm/dca.h"
#endif

//#define TRACE

#define DCA_PRIM_CHANNELS_MAX  (7)
#define DCA_SUBBANDS          (32)
#define DCA_ABITS_MAX         (32)      /* Should be 28 */
#define DCA_SUBSUBFRAMES_MAX   (4)
#define DCA_SUBFRAMES_MAX     (16)
#define DCA_BLOCKS_MAX        (16)
#define DCA_LFE_MAX            (3)

enum DCAMode {
    DCA_MONO = 0,
    DCA_CHANNEL,
    DCA_STEREO,
    DCA_STEREO_SUMDIFF,
    DCA_STEREO_TOTAL,
    DCA_3F,
    DCA_2F1R,
    DCA_3F1R,
    DCA_2F2R,
    DCA_3F2R,
    DCA_4F2R
};

/* these are unconfirmed but should be mostly correct */
enum DCAExSSSpeakerMask {
    DCA_EXSS_FRONT_CENTER          = 0x0001,
    DCA_EXSS_FRONT_LEFT_RIGHT      = 0x0002,
    DCA_EXSS_SIDE_REAR_LEFT_RIGHT  = 0x0004,
    DCA_EXSS_LFE                   = 0x0008,
    DCA_EXSS_REAR_CENTER           = 0x0010,
    DCA_EXSS_FRONT_HIGH_LEFT_RIGHT = 0x0020,
    DCA_EXSS_REAR_LEFT_RIGHT       = 0x0040,
    DCA_EXSS_FRONT_HIGH_CENTER     = 0x0080,
    DCA_EXSS_OVERHEAD              = 0x0100,
    DCA_EXSS_CENTER_LEFT_RIGHT     = 0x0200,
    DCA_EXSS_WIDE_LEFT_RIGHT       = 0x0400,
    DCA_EXSS_SIDE_LEFT_RIGHT       = 0x0800,
    DCA_EXSS_LFE2                  = 0x1000,
    DCA_EXSS_SIDE_HIGH_LEFT_RIGHT  = 0x2000,
    DCA_EXSS_REAR_HIGH_CENTER      = 0x4000,
    DCA_EXSS_REAR_HIGH_LEFT_RIGHT  = 0x8000,
};

enum DCAExtensionMask {
    DCA_EXT_CORE       = 0x001, ///< core in core substream
    DCA_EXT_XXCH       = 0x002, ///< XXCh channels extension in core substream
    DCA_EXT_X96        = 0x004, ///< 96/24 extension in core substream
    DCA_EXT_XCH        = 0x008, ///< XCh channel extension in core substream
    DCA_EXT_EXSS_CORE  = 0x010, ///< core in ExSS (extension substream)
    DCA_EXT_EXSS_XBR   = 0x020, ///< extended bitrate extension in ExSS
    DCA_EXT_EXSS_XXCH  = 0x040, ///< XXCh channels extension in ExSS
    DCA_EXT_EXSS_X96   = 0x080, ///< 96/24 extension in ExSS
    DCA_EXT_EXSS_LBR   = 0x100, ///< low bitrate component in ExSS
    DCA_EXT_EXSS_XLL   = 0x200, ///< lossless extension in ExSS
};

/* -1 are reserved or unknown */
static const int dca_ext_audio_descr_mask[] = {
    DCA_EXT_XCH,
    -1,
    DCA_EXT_X96,
    DCA_EXT_XCH | DCA_EXT_X96,
    -1,
    -1,
    DCA_EXT_XXCH,
    -1,
};

/* extensions that reside in core substream */
#define DCA_CORE_EXTS (DCA_EXT_XCH | DCA_EXT_XXCH | DCA_EXT_X96)

/* Tables for mapping dts channel configurations to libavcodec multichannel api.
 * Some compromises have been made for special configurations. Most configurations
 * are never used so complete accuracy is not needed.
 *
 * L = left, R = right, C = center, S = surround, F = front, R = rear, T = total, OV = overhead.
 * S  -> side, when both rear and back are configured move one of them to the side channel
 * OV -> center back
 * All 2 channel configurations -> AV_CH_LAYOUT_STEREO
 */
static const uint64_t dca_core_channel_layout[] = {
    AV_CH_FRONT_CENTER,                                                     ///< 1, A
    AV_CH_LAYOUT_STEREO,                                                    ///< 2, A + B (dual mono)
    AV_CH_LAYOUT_STEREO,                                                    ///< 2, L + R (stereo)
    AV_CH_LAYOUT_STEREO,                                                    ///< 2, (L + R) + (L - R) (sum-difference)
    AV_CH_LAYOUT_STEREO,                                                    ///< 2, LT + RT (left and right total)
    AV_CH_LAYOUT_STEREO | AV_CH_FRONT_CENTER,                               ///< 3, C + L + R
    AV_CH_LAYOUT_STEREO | AV_CH_BACK_CENTER,                                ///< 3, L + R + S
    AV_CH_LAYOUT_STEREO | AV_CH_FRONT_CENTER | AV_CH_BACK_CENTER,           ///< 4, C + L + R + S
    AV_CH_LAYOUT_STEREO | AV_CH_SIDE_LEFT | AV_CH_SIDE_RIGHT,               ///< 4, L + R + SL + SR

    AV_CH_LAYOUT_STEREO | AV_CH_FRONT_CENTER | AV_CH_SIDE_LEFT |
    AV_CH_SIDE_RIGHT,                                                       ///< 5, C + L + R + SL + SR

    AV_CH_LAYOUT_STEREO | AV_CH_SIDE_LEFT | AV_CH_SIDE_RIGHT |
    AV_CH_FRONT_LEFT_OF_CENTER | AV_CH_FRONT_RIGHT_OF_CENTER,               ///< 6, CL + CR + L + R + SL + SR

    AV_CH_LAYOUT_STEREO | AV_CH_BACK_LEFT | AV_CH_BACK_RIGHT |
    AV_CH_FRONT_CENTER  | AV_CH_BACK_CENTER,                                ///< 6, C + L + R + LR + RR + OV

    AV_CH_FRONT_CENTER | AV_CH_FRONT_RIGHT_OF_CENTER |
    AV_CH_FRONT_LEFT_OF_CENTER | AV_CH_BACK_CENTER   |
    AV_CH_BACK_LEFT | AV_CH_BACK_RIGHT,                                     ///< 6, CF + CR + LF + RF + LR + RR

    AV_CH_FRONT_LEFT_OF_CENTER | AV_CH_FRONT_CENTER   |
    AV_CH_FRONT_RIGHT_OF_CENTER | AV_CH_LAYOUT_STEREO |
    AV_CH_SIDE_LEFT | AV_CH_SIDE_RIGHT,                                     ///< 7, CL + C + CR + L + R + SL + SR

    AV_CH_FRONT_LEFT_OF_CENTER | AV_CH_FRONT_RIGHT_OF_CENTER |
    AV_CH_LAYOUT_STEREO | AV_CH_SIDE_LEFT | AV_CH_SIDE_RIGHT |
    AV_CH_BACK_LEFT | AV_CH_BACK_RIGHT,                                     ///< 8, CL + CR + L + R + SL1 + SL2 + SR1 + SR2

    AV_CH_FRONT_LEFT_OF_CENTER | AV_CH_FRONT_CENTER   |
    AV_CH_FRONT_RIGHT_OF_CENTER | AV_CH_LAYOUT_STEREO |
    AV_CH_SIDE_LEFT | AV_CH_BACK_CENTER | AV_CH_SIDE_RIGHT,                 ///< 8, CL + C + CR + L + R + SL + S + SR
};

static const int8_t dca_lfe_index[] = {
    1, 2, 2, 2, 2, 3, 2, 3, 2, 3, 2, 3, 1, 3, 2, 3
};

static const int8_t dca_channel_reorder_lfe[][9] = {
    { 0, -1, -1, -1, -1, -1, -1, -1, -1},
    { 0,  1, -1, -1, -1, -1, -1, -1, -1},
    { 0,  1, -1, -1, -1, -1, -1, -1, -1},
    { 0,  1, -1, -1, -1, -1, -1, -1, -1},
    { 0,  1, -1, -1, -1, -1, -1, -1, -1},
    { 2,  0,  1, -1, -1, -1, -1, -1, -1},
    { 0,  1,  3, -1, -1, -1, -1, -1, -1},
    { 2,  0,  1,  4, -1, -1, -1, -1, -1},
    { 0,  1,  3,  4, -1, -1, -1, -1, -1},
    { 2,  0,  1,  4,  5, -1, -1, -1, -1},
    { 3,  4,  0,  1,  5,  6, -1, -1, -1},
    { 2,  0,  1,  4,  5,  6, -1, -1, -1},
    { 0,  6,  4,  5,  2,  3, -1, -1, -1},
    { 4,  2,  5,  0,  1,  6,  7, -1, -1},
    { 5,  6,  0,  1,  7,  3,  8,  4, -1},
    { 4,  2,  5,  0,  1,  6,  8,  7, -1},
};

static const int8_t dca_channel_reorder_lfe_xch[][9] = {
    { 0,  2, -1, -1, -1, -1, -1, -1, -1},
    { 0,  1,  3, -1, -1, -1, -1, -1, -1},
    { 0,  1,  3, -1, -1, -1, -1, -1, -1},
    { 0,  1,  3, -1, -1, -1, -1, -1, -1},
    { 0,  1,  3, -1, -1, -1, -1, -1, -1},
    { 2,  0,  1,  4, -1, -1, -1, -1, -1},
    { 0,  1,  3,  4, -1, -1, -1, -1, -1},
    { 2,  0,  1,  4,  5, -1, -1, -1, -1},
    { 0,  1,  4,  5,  3, -1, -1, -1, -1},
    { 2,  0,  1,  5,  6,  4, -1, -1, -1},
    { 3,  4,  0,  1,  6,  7,  5, -1, -1},
    { 2,  0,  1,  4,  5,  6,  7, -1, -1},
    { 0,  6,  4,  5,  2,  3,  7, -1, -1},
    { 4,  2,  5,  0,  1,  7,  8,  6, -1},
    { 5,  6,  0,  1,  8,  3,  9,  4,  7},
    { 4,  2,  5,  0,  1,  6,  9,  8,  7},
};

static const int8_t dca_channel_reorder_nolfe[][9] = {
    { 0, -1, -1, -1, -1, -1, -1, -1, -1},
    { 0,  1, -1, -1, -1, -1, -1, -1, -1},
    { 0,  1, -1, -1, -1, -1, -1, -1, -1},
    { 0,  1, -1, -1, -1, -1, -1, -1, -1},
    { 0,  1, -1, -1, -1, -1, -1, -1, -1},
    { 2,  0,  1, -1, -1, -1, -1, -1, -1},
    { 0,  1,  2, -1, -1, -1, -1, -1, -1},
    { 2,  0,  1,  3, -1, -1, -1, -1, -1},
    { 0,  1,  2,  3, -1, -1, -1, -1, -1},
    { 2,  0,  1,  3,  4, -1, -1, -1, -1},
    { 2,  3,  0,  1,  4,  5, -1, -1, -1},
    { 2,  0,  1,  3,  4,  5, -1, -1, -1},
    { 0,  5,  3,  4,  1,  2, -1, -1, -1},
    { 3,  2,  4,  0,  1,  5,  6, -1, -1},
    { 4,  5,  0,  1,  6,  2,  7,  3, -1},
    { 3,  2,  4,  0,  1,  5,  7,  6, -1},
};

static const int8_t dca_channel_reorder_nolfe_xch[][9] = {
    { 0,  1, -1, -1, -1, -1, -1, -1, -1},
    { 0,  1,  2, -1, -1, -1, -1, -1, -1},
    { 0,  1,  2, -1, -1, -1, -1, -1, -1},
    { 0,  1,  2, -1, -1, -1, -1, -1, -1},
    { 0,  1,  2, -1, -1, -1, -1, -1, -1},
    { 2,  0,  1,  3, -1, -1, -1, -1, -1},
    { 0,  1,  2,  3, -1, -1, -1, -1, -1},
    { 2,  0,  1,  3,  4, -1, -1, -1, -1},
    { 0,  1,  3,  4,  2, -1, -1, -1, -1},
    { 2,  0,  1,  4,  5,  3, -1, -1, -1},
    { 2,  3,  0,  1,  5,  6,  4, -1, -1},
    { 2,  0,  1,  3,  4,  5,  6, -1, -1},
    { 0,  5,  3,  4,  1,  2,  6, -1, -1},
    { 3,  2,  4,  0,  1,  6,  7,  5, -1},
    { 4,  5,  0,  1,  7,  2,  8,  3,  6},
    { 3,  2,  4,  0,  1,  5,  8,  7,  6},
};

#define DCA_DOLBY                  101           /* FIXME */

#define DCA_CHANNEL_BITS             6
#define DCA_CHANNEL_MASK          0x3F

#define DCA_LFE                   0x80

#define HEADER_SIZE                 14

#define DCA_MAX_FRAME_SIZE       16384
#define DCA_MAX_EXSS_HEADER_SIZE  4096

#define DCA_BUFFER_PADDING_SIZE   1024

/** Bit allocation */
typedef struct {
    int offset;                 ///< code values offset
    int maxbits[8];             ///< max bits in VLC
    int wrap;                   ///< wrap for get_vlc2()
    VLC vlc[8];                 ///< actual codes
} BitAlloc;

static BitAlloc dca_bitalloc_index;    ///< indexes for samples VLC select
static BitAlloc dca_tmode;             ///< transition mode VLCs
static BitAlloc dca_scalefactor;       ///< scalefactor VLCs
static BitAlloc dca_smpl_bitalloc[11]; ///< samples VLCs

static av_always_inline int get_bitalloc(GetBitContext *gb, BitAlloc *ba,
                                         int idx)
{
    return get_vlc2(gb, ba->vlc[idx].table, ba->vlc[idx].bits, ba->wrap) +
           ba->offset;
}

typedef struct {
    AVCodecContext *avctx;
    AVFrame frame;
    /* Frame header */
    int frame_type;             ///< type of the current frame
    int samples_deficit;        ///< deficit sample count
    int crc_present;            ///< crc is present in the bitstream
    int sample_blocks;          ///< number of PCM sample blocks
    int frame_size;             ///< primary frame byte size
    int amode;                  ///< audio channels arrangement
    int sample_rate;            ///< audio sampling rate
    int bit_rate;               ///< transmission bit rate
    int bit_rate_index;         ///< transmission bit rate index

    int downmix;                ///< embedded downmix enabled
    int dynrange;               ///< embedded dynamic range flag
    int timestamp;              ///< embedded time stamp flag
    int aux_data;               ///< auxiliary data flag
    int hdcd;                   ///< source material is mastered in HDCD
    int ext_descr;              ///< extension audio descriptor flag
    int ext_coding;             ///< extended coding flag
    int aspf;                   ///< audio sync word insertion flag
    int lfe;                    ///< low frequency effects flag
    int predictor_history;      ///< predictor history flag
    int header_crc;             ///< header crc check bytes
    int multirate_inter;        ///< multirate interpolator switch
    int version;                ///< encoder software revision
    int copy_history;           ///< copy history
    int source_pcm_res;         ///< source pcm resolution
    int front_sum;              ///< front sum/difference flag
    int surround_sum;           ///< surround sum/difference flag
    int dialog_norm;            ///< dialog normalisation parameter

    /* Primary audio coding header */
    int subframes;              ///< number of subframes
    int total_channels;         ///< number of channels including extensions
    int prim_channels;          ///< number of primary audio channels
    int subband_activity[DCA_PRIM_CHANNELS_MAX];    ///< subband activity count
    int vq_start_subband[DCA_PRIM_CHANNELS_MAX];    ///< high frequency vq start subband
    int joint_intensity[DCA_PRIM_CHANNELS_MAX];     ///< joint intensity coding index
    int transient_huffman[DCA_PRIM_CHANNELS_MAX];   ///< transient mode code book
    int scalefactor_huffman[DCA_PRIM_CHANNELS_MAX]; ///< scale factor code book
    int bitalloc_huffman[DCA_PRIM_CHANNELS_MAX];    ///< bit allocation quantizer select
    int quant_index_huffman[DCA_PRIM_CHANNELS_MAX][DCA_ABITS_MAX]; ///< quantization index codebook select
    float scalefactor_adj[DCA_PRIM_CHANNELS_MAX][DCA_ABITS_MAX];   ///< scale factor adjustment

    /* Primary audio coding side information */
    int subsubframes[DCA_SUBFRAMES_MAX];                         ///< number of subsubframes
    int partial_samples[DCA_SUBFRAMES_MAX];                      ///< partial subsubframe samples count
    int prediction_mode[DCA_PRIM_CHANNELS_MAX][DCA_SUBBANDS];    ///< prediction mode (ADPCM used or not)
    int prediction_vq[DCA_PRIM_CHANNELS_MAX][DCA_SUBBANDS];      ///< prediction VQ coefs
    int bitalloc[DCA_PRIM_CHANNELS_MAX][DCA_SUBBANDS];           ///< bit allocation index
    int transition_mode[DCA_PRIM_CHANNELS_MAX][DCA_SUBBANDS];    ///< transition mode (transients)
    int scale_factor[DCA_PRIM_CHANNELS_MAX][DCA_SUBBANDS][2];    ///< scale factors (2 if transient)
    int joint_huff[DCA_PRIM_CHANNELS_MAX];                       ///< joint subband scale factors codebook
    int joint_scale_factor[DCA_PRIM_CHANNELS_MAX][DCA_SUBBANDS]; ///< joint subband scale factors
    int downmix_coef[DCA_PRIM_CHANNELS_MAX][2];                  ///< stereo downmix coefficients
    int dynrange_coef;                                           ///< dynamic range coefficient

    int high_freq_vq[DCA_PRIM_CHANNELS_MAX][DCA_SUBBANDS];       ///< VQ encoded high frequency subbands

    float lfe_data[2 * DCA_LFE_MAX * (DCA_BLOCKS_MAX + 4)];      ///< Low frequency effect data
    int lfe_scale_factor;

    /* Subband samples history (for ADPCM) */
    DECLARE_ALIGNED(16, float, subband_samples_hist)[DCA_PRIM_CHANNELS_MAX][DCA_SUBBANDS][4];
    DECLARE_ALIGNED(32, float, subband_fir_hist)[DCA_PRIM_CHANNELS_MAX][512];
    DECLARE_ALIGNED(32, float, subband_fir_noidea)[DCA_PRIM_CHANNELS_MAX][32];
    int hist_index[DCA_PRIM_CHANNELS_MAX];
    DECLARE_ALIGNED(32, float, raXin)[32];

    int output;                 ///< type of output
    float scale_bias;           ///< output scale

    DECLARE_ALIGNED(32, float, subband_samples)[DCA_BLOCKS_MAX][DCA_PRIM_CHANNELS_MAX][DCA_SUBBANDS][8];
    DECLARE_ALIGNED(32, float, samples)[(DCA_PRIM_CHANNELS_MAX + 1) * 256];
    const float *samples_chanptr[DCA_PRIM_CHANNELS_MAX + 1];

    uint8_t dca_buffer[DCA_MAX_FRAME_SIZE + DCA_MAX_EXSS_HEADER_SIZE + DCA_BUFFER_PADDING_SIZE];
    int dca_buffer_size;        ///< how much data is in the dca_buffer

    const int8_t *channel_order_tab;  ///< channel reordering table, lfe and non lfe
    GetBitContext gb;
    /* Current position in DCA frame */
    int current_subframe;
    int current_subsubframe;

    int core_ext_mask;          ///< present extensions in the core substream

    /* XCh extension information */
    int xch_present;            ///< XCh extension present and valid
    int xch_base_channel;       ///< index of first (only) channel containing XCH data

    /* ExSS header parser */
    int static_fields;          ///< static fields present
    int mix_metadata;           ///< mixing metadata present
    int num_mix_configs;        ///< number of mix out configurations
    int mix_config_num_ch[4];   ///< number of channels in each mix out configuration

    int profile;

    int debug_flag;             ///< used for suppressing repeated error messages output
    DSPContext dsp;
    FFTContext imdct;
    SynthFilterContext synth;
    DCADSPContext dcadsp;
    FmtConvertContext fmt_conv;
} DCAContext;

static const uint16_t dca_vlc_offs[] = {
        0,   512,   640,   768,  1282,  1794,  2436,  3080,  3770,  4454,  5364,
     5372,  5380,  5388,  5392,  5396,  5412,  5420,  5428,  5460,  5492,  5508,
     5572,  5604,  5668,  5796,  5860,  5892,  6412,  6668,  6796,  7308,  7564,
     7820,  8076,  8620,  9132,  9388,  9910, 10166, 10680, 11196, 11726, 12240,
    12752, 13298, 13810, 14326, 14840, 15500, 16022, 16540, 17158, 17678, 18264,
    18796, 19352, 19926, 20468, 21472, 22398, 23014, 23622,
};

static av_cold void dca_init_vlcs(void)
{
    static int vlcs_initialized = 0;
    int i, j, c = 14;
    static VLC_TYPE dca_table[23622][2];

    if (vlcs_initialized)
        return;

    dca_bitalloc_index.offset = 1;
    dca_bitalloc_index.wrap = 2;
    for (i = 0; i < 5; i++) {
        dca_bitalloc_index.vlc[i].table = &dca_table[dca_vlc_offs[i]];
        dca_bitalloc_index.vlc[i].table_allocated = dca_vlc_offs[i + 1] - dca_vlc_offs[i];
        init_vlc(&dca_bitalloc_index.vlc[i], bitalloc_12_vlc_bits[i], 12,
                 bitalloc_12_bits[i], 1, 1,
                 bitalloc_12_codes[i], 2, 2, INIT_VLC_USE_NEW_STATIC);
    }
    dca_scalefactor.offset = -64;
    dca_scalefactor.wrap = 2;
    for (i = 0; i < 5; i++) {
        dca_scalefactor.vlc[i].table = &dca_table[dca_vlc_offs[i + 5]];
        dca_scalefactor.vlc[i].table_allocated = dca_vlc_offs[i + 6] - dca_vlc_offs[i + 5];
        init_vlc(&dca_scalefactor.vlc[i], SCALES_VLC_BITS, 129,
                 scales_bits[i], 1, 1,
                 scales_codes[i], 2, 2, INIT_VLC_USE_NEW_STATIC);
    }
    dca_tmode.offset = 0;
    dca_tmode.wrap = 1;
    for (i = 0; i < 4; i++) {
        dca_tmode.vlc[i].table = &dca_table[dca_vlc_offs[i + 10]];
        dca_tmode.vlc[i].table_allocated = dca_vlc_offs[i + 11] - dca_vlc_offs[i + 10];
        init_vlc(&dca_tmode.vlc[i], tmode_vlc_bits[i], 4,
                 tmode_bits[i], 1, 1,
                 tmode_codes[i], 2, 2, INIT_VLC_USE_NEW_STATIC);
    }

    for (i = 0; i < 10; i++)
        for (j = 0; j < 7; j++) {
            if (!bitalloc_codes[i][j])
                break;
            dca_smpl_bitalloc[i + 1].offset                 = bitalloc_offsets[i];
            dca_smpl_bitalloc[i + 1].wrap                   = 1 + (j > 4);
            dca_smpl_bitalloc[i + 1].vlc[j].table           = &dca_table[dca_vlc_offs[c]];
            dca_smpl_bitalloc[i + 1].vlc[j].table_allocated = dca_vlc_offs[c + 1] - dca_vlc_offs[c];

            init_vlc(&dca_smpl_bitalloc[i + 1].vlc[j], bitalloc_maxbits[i][j],
                     bitalloc_sizes[i],
                     bitalloc_bits[i][j], 1, 1,
                     bitalloc_codes[i][j], 2, 2, INIT_VLC_USE_NEW_STATIC);
            c++;
        }
    vlcs_initialized = 1;
}

static inline void get_array(GetBitContext *gb, int *dst, int len, int bits)
{
    while (len--)
        *dst++ = get_bits(gb, bits);
}

static int dca_parse_audio_coding_header(DCAContext *s, int base_channel)
{
    int i, j;
    static const float adj_table[4] = { 1.0, 1.1250, 1.2500, 1.4375 };
    static const int bitlen[11] = { 0, 1, 2, 2, 2, 2, 3, 3, 3, 3, 3 };
    static const int thr[11]    = { 0, 1, 3, 3, 3, 3, 7, 7, 7, 7, 7 };

    s->total_channels = get_bits(&s->gb, 3) + 1 + base_channel;
    s->prim_channels  = s->total_channels;

    if (s->prim_channels > DCA_PRIM_CHANNELS_MAX)
        s->prim_channels = DCA_PRIM_CHANNELS_MAX;


    for (i = base_channel; i < s->prim_channels; i++) {
        s->subband_activity[i] = get_bits(&s->gb, 5) + 2;
        if (s->subband_activity[i] > DCA_SUBBANDS)
            s->subband_activity[i] = DCA_SUBBANDS;
    }
    for (i = base_channel; i < s->prim_channels; i++) {
        s->vq_start_subband[i] = get_bits(&s->gb, 5) + 1;
        if (s->vq_start_subband[i] > DCA_SUBBANDS)
            s->vq_start_subband[i] = DCA_SUBBANDS;
    }
    get_array(&s->gb, s->joint_intensity + base_channel,     s->prim_channels - base_channel, 3);
    get_array(&s->gb, s->transient_huffman + base_channel,   s->prim_channels - base_channel, 2);
    get_array(&s->gb, s->scalefactor_huffman + base_channel, s->prim_channels - base_channel, 3);
    get_array(&s->gb, s->bitalloc_huffman + base_channel,    s->prim_channels - base_channel, 3);

    /* Get codebooks quantization indexes */
    if (!base_channel)
        memset(s->quant_index_huffman, 0, sizeof(s->quant_index_huffman));
    for (j = 1; j < 11; j++)
        for (i = base_channel; i < s->prim_channels; i++)
            s->quant_index_huffman[i][j] = get_bits(&s->gb, bitlen[j]);

    /* Get scale factor adjustment */
    for (j = 0; j < 11; j++)
        for (i = base_channel; i < s->prim_channels; i++)
            s->scalefactor_adj[i][j] = 1;

    for (j = 1; j < 11; j++)
        for (i = base_channel; i < s->prim_channels; i++)
            if (s->quant_index_huffman[i][j] < thr[j])
                s->scalefactor_adj[i][j] = adj_table[get_bits(&s->gb, 2)];

    if (s->crc_present) {
        /* Audio header CRC check */
        get_bits(&s->gb, 16);
    }

    s->current_subframe    = 0;
    s->current_subsubframe = 0;

#ifdef TRACE
    av_log(s->avctx, AV_LOG_DEBUG, "subframes: %i\n", s->subframes);
    av_log(s->avctx, AV_LOG_DEBUG, "prim channels: %i\n", s->prim_channels);
    for (i = base_channel; i < s->prim_channels; i++) {
        av_log(s->avctx, AV_LOG_DEBUG, "subband activity: %i\n",
               s->subband_activity[i]);
        av_log(s->avctx, AV_LOG_DEBUG, "vq start subband: %i\n",
               s->vq_start_subband[i]);
        av_log(s->avctx, AV_LOG_DEBUG, "joint intensity: %i\n",
               s->joint_intensity[i]);
        av_log(s->avctx, AV_LOG_DEBUG, "transient mode codebook: %i\n",
               s->transient_huffman[i]);
        av_log(s->avctx, AV_LOG_DEBUG, "scale factor codebook: %i\n",
               s->scalefactor_huffman[i]);
        av_log(s->avctx, AV_LOG_DEBUG, "bit allocation quantizer: %i\n",
               s->bitalloc_huffman[i]);
        av_log(s->avctx, AV_LOG_DEBUG, "quant index huff:");
        for (j = 0; j < 11; j++)
            av_log(s->avctx, AV_LOG_DEBUG, " %i", s->quant_index_huffman[i][j]);
        av_log(s->avctx, AV_LOG_DEBUG, "\n");
        av_log(s->avctx, AV_LOG_DEBUG, "scalefac adj:");
        for (j = 0; j < 11; j++)
            av_log(s->avctx, AV_LOG_DEBUG, " %1.3f", s->scalefactor_adj[i][j]);
        av_log(s->avctx, AV_LOG_DEBUG, "\n");
    }
#endif

    return 0;
}

static int dca_parse_frame_header(DCAContext *s)
{
    init_get_bits(&s->gb, s->dca_buffer, s->dca_buffer_size * 8);

    /* Sync code */
    skip_bits_long(&s->gb, 32);

    /* Frame header */
    s->frame_type        = get_bits(&s->gb, 1);
    s->samples_deficit   = get_bits(&s->gb, 5) + 1;
    s->crc_present       = get_bits(&s->gb, 1);
    s->sample_blocks     = get_bits(&s->gb, 7) + 1;
    s->frame_size        = get_bits(&s->gb, 14) + 1;
    if (s->frame_size < 95)
        return AVERROR_INVALIDDATA;
    s->amode             = get_bits(&s->gb, 6);
    s->sample_rate       = dca_sample_rates[get_bits(&s->gb, 4)];
    if (!s->sample_rate)
        return AVERROR_INVALIDDATA;
    s->bit_rate_index    = get_bits(&s->gb, 5);
    s->bit_rate          = dca_bit_rates[s->bit_rate_index];
    if (!s->bit_rate)
        return AVERROR_INVALIDDATA;

    s->downmix           = get_bits(&s->gb, 1);
    s->dynrange          = get_bits(&s->gb, 1);
    s->timestamp         = get_bits(&s->gb, 1);
    s->aux_data          = get_bits(&s->gb, 1);
    s->hdcd              = get_bits(&s->gb, 1);
    s->ext_descr         = get_bits(&s->gb, 3);
    s->ext_coding        = get_bits(&s->gb, 1);
    s->aspf              = get_bits(&s->gb, 1);
    s->lfe               = get_bits(&s->gb, 2);
    s->predictor_history = get_bits(&s->gb, 1);

    /* TODO: check CRC */
    if (s->crc_present)
        s->header_crc    = get_bits(&s->gb, 16);

    s->multirate_inter   = get_bits(&s->gb, 1);
    s->version           = get_bits(&s->gb, 4);
    s->copy_history      = get_bits(&s->gb, 2);
    s->source_pcm_res    = get_bits(&s->gb, 3);
    s->front_sum         = get_bits(&s->gb, 1);
    s->surround_sum      = get_bits(&s->gb, 1);
    s->dialog_norm       = get_bits(&s->gb, 4);

    /* FIXME: channels mixing levels */
    s->output = s->amode;
    if (s->lfe)
        s->output |= DCA_LFE;

#ifdef TRACE
    av_log(s->avctx, AV_LOG_DEBUG, "frame type: %i\n", s->frame_type);
    av_log(s->avctx, AV_LOG_DEBUG, "samples deficit: %i\n", s->samples_deficit);
    av_log(s->avctx, AV_LOG_DEBUG, "crc present: %i\n", s->crc_present);
    av_log(s->avctx, AV_LOG_DEBUG, "sample blocks: %i (%i samples)\n",
           s->sample_blocks, s->sample_blocks * 32);
    av_log(s->avctx, AV_LOG_DEBUG, "frame size: %i bytes\n", s->frame_size);
    av_log(s->avctx, AV_LOG_DEBUG, "amode: %i (%i channels)\n",
           s->amode, dca_channels[s->amode]);
    av_log(s->avctx, AV_LOG_DEBUG, "sample rate: %i Hz\n",
           s->sample_rate);
    av_log(s->avctx, AV_LOG_DEBUG, "bit rate: %i bits/s\n",
           s->bit_rate);
    av_log(s->avctx, AV_LOG_DEBUG, "downmix: %i\n", s->downmix);
    av_log(s->avctx, AV_LOG_DEBUG, "dynrange: %i\n", s->dynrange);
    av_log(s->avctx, AV_LOG_DEBUG, "timestamp: %i\n", s->timestamp);
    av_log(s->avctx, AV_LOG_DEBUG, "aux_data: %i\n", s->aux_data);
    av_log(s->avctx, AV_LOG_DEBUG, "hdcd: %i\n", s->hdcd);
    av_log(s->avctx, AV_LOG_DEBUG, "ext descr: %i\n", s->ext_descr);
    av_log(s->avctx, AV_LOG_DEBUG, "ext coding: %i\n", s->ext_coding);
    av_log(s->avctx, AV_LOG_DEBUG, "aspf: %i\n", s->aspf);
    av_log(s->avctx, AV_LOG_DEBUG, "lfe: %i\n", s->lfe);
    av_log(s->avctx, AV_LOG_DEBUG, "predictor history: %i\n",
           s->predictor_history);
    av_log(s->avctx, AV_LOG_DEBUG, "header crc: %i\n", s->header_crc);
    av_log(s->avctx, AV_LOG_DEBUG, "multirate inter: %i\n",
           s->multirate_inter);
    av_log(s->avctx, AV_LOG_DEBUG, "version number: %i\n", s->version);
    av_log(s->avctx, AV_LOG_DEBUG, "copy history: %i\n", s->copy_history);
    av_log(s->avctx, AV_LOG_DEBUG,
           "source pcm resolution: %i (%i bits/sample)\n",
           s->source_pcm_res, dca_bits_per_sample[s->source_pcm_res]);
    av_log(s->avctx, AV_LOG_DEBUG, "front sum: %i\n", s->front_sum);
    av_log(s->avctx, AV_LOG_DEBUG, "surround sum: %i\n", s->surround_sum);
    av_log(s->avctx, AV_LOG_DEBUG, "dialog norm: %i\n", s->dialog_norm);
    av_log(s->avctx, AV_LOG_DEBUG, "\n");
#endif

    /* Primary audio coding header */
    s->subframes         = get_bits(&s->gb, 4) + 1;

    return dca_parse_audio_coding_header(s, 0);
}


static inline int get_scale(GetBitContext *gb, int level, int value, int log2range)
{
    if (level < 5) {
        /* huffman encoded */
        value += get_bitalloc(gb, &dca_scalefactor, level);
        value = av_clip(value, 0, (1 << log2range) - 1);
    } else if (level < 8) {
        if (level + 1 > log2range) {
            skip_bits(gb, level + 1 - log2range);
            value = get_bits(gb, log2range);
        } else {
            value = get_bits(gb, level + 1);
        }
    }
    return value;
}

static int dca_subframe_header(DCAContext *s, int base_channel, int block_index)
{
    /* Primary audio coding side information */
    int j, k;

    if (get_bits_left(&s->gb) < 0)
        return AVERROR_INVALIDDATA;

    if (!base_channel) {
        s->subsubframes[s->current_subframe]    = get_bits(&s->gb, 2) + 1;
        s->partial_samples[s->current_subframe] = get_bits(&s->gb, 3);
    }

    for (j = base_channel; j < s->prim_channels; j++) {
        for (k = 0; k < s->subband_activity[j]; k++)
            s->prediction_mode[j][k] = get_bits(&s->gb, 1);
    }

    /* Get prediction codebook */
    for (j = base_channel; j < s->prim_channels; j++) {
        for (k = 0; k < s->subband_activity[j]; k++) {
            if (s->prediction_mode[j][k] > 0) {
                /* (Prediction coefficient VQ address) */
                s->prediction_vq[j][k] = get_bits(&s->gb, 12);
            }
        }
    }

    /* Bit allocation index */
    for (j = base_channel; j < s->prim_channels; j++) {
        for (k = 0; k < s->vq_start_subband[j]; k++) {
            if (s->bitalloc_huffman[j] == 6)
                s->bitalloc[j][k] = get_bits(&s->gb, 5);
            else if (s->bitalloc_huffman[j] == 5)
                s->bitalloc[j][k] = get_bits(&s->gb, 4);
            else if (s->bitalloc_huffman[j] == 7) {
                av_log(s->avctx, AV_LOG_ERROR,
                       "Invalid bit allocation index\n");
                return AVERROR_INVALIDDATA;
            } else {
                s->bitalloc[j][k] =
                    get_bitalloc(&s->gb, &dca_bitalloc_index, s->bitalloc_huffman[j]);
            }

            if (s->bitalloc[j][k] > 26) {
                // av_log(s->avctx, AV_LOG_DEBUG, "bitalloc index [%i][%i] too big (%i)\n",
                //        j, k, s->bitalloc[j][k]);
                return AVERROR_INVALIDDATA;
            }
        }
    }

    /* Transition mode */
    for (j = base_channel; j < s->prim_channels; j++) {
        for (k = 0; k < s->subband_activity[j]; k++) {
            s->transition_mode[j][k] = 0;
            if (s->subsubframes[s->current_subframe] > 1 &&
                k < s->vq_start_subband[j] && s->bitalloc[j][k] > 0) {
                s->transition_mode[j][k] =
                    get_bitalloc(&s->gb, &dca_tmode, s->transient_huffman[j]);
            }
        }
    }

    if (get_bits_left(&s->gb) < 0)
        return AVERROR_INVALIDDATA;

    for (j = base_channel; j < s->prim_channels; j++) {
        const uint32_t *scale_table;
<<<<<<< HEAD
        unsigned int scale_max;
        int scale_sum;
=======
        int scale_sum, log_size;
>>>>>>> 6eda85e1

        memset(s->scale_factor[j], 0,
               s->subband_activity[j] * sizeof(s->scale_factor[0][0][0]) * 2);

        if (s->scalefactor_huffman[j] == 6) {
            scale_table = scale_factor_quant7;
<<<<<<< HEAD
            scale_max   = 127;
        } else {
            scale_table = scale_factor_quant6;
            scale_max   = 63;
=======
            log_size = 7;
        } else {
            scale_table = scale_factor_quant6;
            log_size = 6;
>>>>>>> 6eda85e1
        }

        /* When huffman coded, only the difference is encoded */
        scale_sum = 0;

        for (k = 0; k < s->subband_activity[j]; k++) {
            if (k >= s->vq_start_subband[j] || s->bitalloc[j][k] > 0) {
<<<<<<< HEAD
                scale_sum = get_scale(&s->gb, s->scalefactor_huffman[j], scale_sum);
                if (scale_sum > scale_max) {
                    av_log(s->avctx, AV_LOG_ERROR, "scale_sum out of range\n");
                    return AVERROR_INVALIDDATA;
                }
=======
                scale_sum = get_scale(&s->gb, s->scalefactor_huffman[j], scale_sum, log_size);
>>>>>>> 6eda85e1
                s->scale_factor[j][k][0] = scale_table[scale_sum];
            }

            if (k < s->vq_start_subband[j] && s->transition_mode[j][k]) {
                /* Get second scale factor */
<<<<<<< HEAD
                scale_sum = get_scale(&s->gb, s->scalefactor_huffman[j], scale_sum);
                if (scale_sum > scale_max) {
                    av_log(s->avctx, AV_LOG_ERROR, "scale_sum out of range\n");
                    return AVERROR_INVALIDDATA;
                }
=======
                scale_sum = get_scale(&s->gb, s->scalefactor_huffman[j], scale_sum, log_size);
>>>>>>> 6eda85e1
                s->scale_factor[j][k][1] = scale_table[scale_sum];
            }
        }
    }

    /* Joint subband scale factor codebook select */
    for (j = base_channel; j < s->prim_channels; j++) {
        /* Transmitted only if joint subband coding enabled */
        if (s->joint_intensity[j] > 0)
            s->joint_huff[j] = get_bits(&s->gb, 3);
    }

    if (get_bits_left(&s->gb) < 0)
        return AVERROR_INVALIDDATA;

    /* Scale factors for joint subband coding */
    for (j = base_channel; j < s->prim_channels; j++) {
        int source_channel;

        /* Transmitted only if joint subband coding enabled */
        if (s->joint_intensity[j] > 0) {
            int scale = 0;
            source_channel = s->joint_intensity[j] - 1;

            /* When huffman coded, only the difference is encoded
             * (is this valid as well for joint scales ???) */

            for (k = s->subband_activity[j]; k < s->subband_activity[source_channel]; k++) {
                scale = get_scale(&s->gb, s->joint_huff[j], 64 /* bias */, 7);
                s->joint_scale_factor[j][k] = scale;    /*joint_scale_table[scale]; */
            }

            if (!(s->debug_flag & 0x02)) {
                av_log(s->avctx, AV_LOG_DEBUG,
                       "Joint stereo coding not supported\n");
                s->debug_flag |= 0x02;
            }
        }
    }

    /* Stereo downmix coefficients */
    if (!base_channel && s->prim_channels > 2) {
        if (s->downmix) {
            for (j = base_channel; j < s->prim_channels; j++) {
                s->downmix_coef[j][0] = get_bits(&s->gb, 7);
                s->downmix_coef[j][1] = get_bits(&s->gb, 7);
            }
        } else {
            int am = s->amode & DCA_CHANNEL_MASK;
<<<<<<< HEAD
            if (am < 16) {
=======
            if (am >= FF_ARRAY_ELEMS(dca_default_coeffs)) {
                av_log(s->avctx, AV_LOG_ERROR,
                       "Invalid channel mode %d\n", am);
                return AVERROR_INVALIDDATA;
            }
>>>>>>> 6eda85e1
            for (j = base_channel; j < s->prim_channels; j++) {
                s->downmix_coef[j][0] = dca_default_coeffs[am][j][0];
                s->downmix_coef[j][1] = dca_default_coeffs[am][j][1];
            }
            } else {
                av_log(s->avctx, AV_LOG_WARNING, "amode > 15 default downmix_coef unsupported\n");
            }
        }
    }

    /* Dynamic range coefficient */
    if (!base_channel && s->dynrange)
        s->dynrange_coef = get_bits(&s->gb, 8);

    /* Side information CRC check word */
    if (s->crc_present) {
        get_bits(&s->gb, 16);
    }

    /*
     * Primary audio data arrays
     */

    /* VQ encoded high frequency subbands */
    for (j = base_channel; j < s->prim_channels; j++)
        for (k = s->vq_start_subband[j]; k < s->subband_activity[j]; k++)
            /* 1 vector -> 32 samples */
            s->high_freq_vq[j][k] = get_bits(&s->gb, 10);

    /* Low frequency effect data */
    if (!base_channel && s->lfe) {
        int quant7;
        /* LFE samples */
        int lfe_samples = 2 * s->lfe * (4 + block_index);
        int lfe_end_sample = 2 * s->lfe * (4 + block_index + s->subsubframes[s->current_subframe]);
        float lfe_scale;

        for (j = lfe_samples; j < lfe_end_sample; j++) {
            /* Signed 8 bits int */
            s->lfe_data[j] = get_sbits(&s->gb, 8);
        }

        /* Scale factor index */
<<<<<<< HEAD
        quant7 = get_bits(&s->gb, 8);
        if (quant7 > 127) {
            av_log_ask_for_sample(s->avctx, "LFEScaleIndex larger than 127\n");
            return AVERROR_INVALIDDATA;
        }
        s->lfe_scale_factor = scale_factor_quant7[quant7];
=======
        skip_bits(&s->gb, 1);
        s->lfe_scale_factor = scale_factor_quant7[get_bits(&s->gb, 7)];
>>>>>>> 6eda85e1

        /* Quantization step size * scale factor */
        lfe_scale = 0.035 * s->lfe_scale_factor;

        for (j = lfe_samples; j < lfe_end_sample; j++)
            s->lfe_data[j] *= lfe_scale;
    }

#ifdef TRACE
    av_log(s->avctx, AV_LOG_DEBUG, "subsubframes: %i\n",
           s->subsubframes[s->current_subframe]);
    av_log(s->avctx, AV_LOG_DEBUG, "partial samples: %i\n",
           s->partial_samples[s->current_subframe]);

    for (j = base_channel; j < s->prim_channels; j++) {
        av_log(s->avctx, AV_LOG_DEBUG, "prediction mode:");
        for (k = 0; k < s->subband_activity[j]; k++)
            av_log(s->avctx, AV_LOG_DEBUG, " %i", s->prediction_mode[j][k]);
        av_log(s->avctx, AV_LOG_DEBUG, "\n");
    }
    for (j = base_channel; j < s->prim_channels; j++) {
        for (k = 0; k < s->subband_activity[j]; k++)
            av_log(s->avctx, AV_LOG_DEBUG,
                   "prediction coefs: %f, %f, %f, %f\n",
                   (float) adpcm_vb[s->prediction_vq[j][k]][0] / 8192,
                   (float) adpcm_vb[s->prediction_vq[j][k]][1] / 8192,
                   (float) adpcm_vb[s->prediction_vq[j][k]][2] / 8192,
                   (float) adpcm_vb[s->prediction_vq[j][k]][3] / 8192);
    }
    for (j = base_channel; j < s->prim_channels; j++) {
        av_log(s->avctx, AV_LOG_DEBUG, "bitalloc index: ");
        for (k = 0; k < s->vq_start_subband[j]; k++)
            av_log(s->avctx, AV_LOG_DEBUG, "%2.2i ", s->bitalloc[j][k]);
        av_log(s->avctx, AV_LOG_DEBUG, "\n");
    }
    for (j = base_channel; j < s->prim_channels; j++) {
        av_log(s->avctx, AV_LOG_DEBUG, "Transition mode:");
        for (k = 0; k < s->subband_activity[j]; k++)
            av_log(s->avctx, AV_LOG_DEBUG, " %i", s->transition_mode[j][k]);
        av_log(s->avctx, AV_LOG_DEBUG, "\n");
    }
    for (j = base_channel; j < s->prim_channels; j++) {
        av_log(s->avctx, AV_LOG_DEBUG, "Scale factor:");
        for (k = 0; k < s->subband_activity[j]; k++) {
            if (k >= s->vq_start_subband[j] || s->bitalloc[j][k] > 0)
                av_log(s->avctx, AV_LOG_DEBUG, " %i", s->scale_factor[j][k][0]);
            if (k < s->vq_start_subband[j] && s->transition_mode[j][k])
                av_log(s->avctx, AV_LOG_DEBUG, " %i(t)", s->scale_factor[j][k][1]);
        }
        av_log(s->avctx, AV_LOG_DEBUG, "\n");
    }
    for (j = base_channel; j < s->prim_channels; j++) {
        if (s->joint_intensity[j] > 0) {
            int source_channel = s->joint_intensity[j] - 1;
            av_log(s->avctx, AV_LOG_DEBUG, "Joint scale factor index:\n");
            for (k = s->subband_activity[j]; k < s->subband_activity[source_channel]; k++)
                av_log(s->avctx, AV_LOG_DEBUG, " %i", s->joint_scale_factor[j][k]);
            av_log(s->avctx, AV_LOG_DEBUG, "\n");
        }
    }
    if (!base_channel && s->prim_channels > 2 && s->downmix) {
        av_log(s->avctx, AV_LOG_DEBUG, "Downmix coeffs:\n");
        for (j = 0; j < s->prim_channels; j++) {
            av_log(s->avctx, AV_LOG_DEBUG, "Channel 0, %d = %f\n", j,
                   dca_downmix_coeffs[s->downmix_coef[j][0]]);
            av_log(s->avctx, AV_LOG_DEBUG, "Channel 1, %d = %f\n", j,
                   dca_downmix_coeffs[s->downmix_coef[j][1]]);
        }
        av_log(s->avctx, AV_LOG_DEBUG, "\n");
    }
    for (j = base_channel; j < s->prim_channels; j++)
        for (k = s->vq_start_subband[j]; k < s->subband_activity[j]; k++)
            av_log(s->avctx, AV_LOG_DEBUG, "VQ index: %i\n", s->high_freq_vq[j][k]);
    if (!base_channel && s->lfe) {
        int lfe_samples = 2 * s->lfe * (4 + block_index);
        int lfe_end_sample = 2 * s->lfe * (4 + block_index + s->subsubframes[s->current_subframe]);

        av_log(s->avctx, AV_LOG_DEBUG, "LFE samples:\n");
        for (j = lfe_samples; j < lfe_end_sample; j++)
            av_log(s->avctx, AV_LOG_DEBUG, " %f", s->lfe_data[j]);
        av_log(s->avctx, AV_LOG_DEBUG, "\n");
    }
#endif

    return 0;
}

static void qmf_32_subbands(DCAContext *s, int chans,
                            float samples_in[32][8], float *samples_out,
                            float scale)
{
    const float *prCoeff;
    int i;

    int sb_act = s->subband_activity[chans];
    int subindex;

    scale *= sqrt(1 / 8.0);

    /* Select filter */
    if (!s->multirate_inter)    /* Non-perfect reconstruction */
        prCoeff = fir_32bands_nonperfect;
    else                        /* Perfect reconstruction */
        prCoeff = fir_32bands_perfect;

    for (i = sb_act; i < 32; i++)
        s->raXin[i] = 0.0;

    /* Reconstructed channel sample index */
    for (subindex = 0; subindex < 8; subindex++) {
        /* Load in one sample from each subband and clear inactive subbands */
        for (i = 0; i < sb_act; i++) {
            unsigned sign = (i - 1) & 2;
            uint32_t v    = AV_RN32A(&samples_in[i][subindex]) ^ sign << 30;
            AV_WN32A(&s->raXin[i], v);
        }

        s->synth.synth_filter_float(&s->imdct,
                                    s->subband_fir_hist[chans],
                                    &s->hist_index[chans],
                                    s->subband_fir_noidea[chans], prCoeff,
                                    samples_out, s->raXin, scale);
        samples_out += 32;
    }
}

static void lfe_interpolation_fir(DCAContext *s, int decimation_select,
                                  int num_deci_sample, float *samples_in,
                                  float *samples_out, float scale)
{
    /* samples_in: An array holding decimated samples.
     *   Samples in current subframe starts from samples_in[0],
     *   while samples_in[-1], samples_in[-2], ..., stores samples
     *   from last subframe as history.
     *
     * samples_out: An array holding interpolated samples
     */

    int decifactor;
    const float *prCoeff;
    int deciindex;

    /* Select decimation filter */
    if (decimation_select == 1) {
        decifactor = 64;
        prCoeff = lfe_fir_128;
    } else {
        decifactor = 32;
        prCoeff = lfe_fir_64;
    }
    /* Interpolation */
    for (deciindex = 0; deciindex < num_deci_sample; deciindex++) {
        s->dcadsp.lfe_fir(samples_out, samples_in, prCoeff, decifactor, scale);
        samples_in++;
        samples_out += 2 * decifactor;
    }
}

/* downmixing routines */
#define MIX_REAR1(samples, si1, rs, coef)           \
    samples[i]     += samples[si1] * coef[rs][0];   \
    samples[i+256] += samples[si1] * coef[rs][1];

#define MIX_REAR2(samples, si1, si2, rs, coef)                                     \
    samples[i]     += samples[si1] * coef[rs][0] + samples[si2] * coef[rs + 1][0]; \
    samples[i+256] += samples[si1] * coef[rs][1] + samples[si2] * coef[rs + 1][1];

#define MIX_FRONT3(samples, coef)                                      \
    t = samples[i + c];                                                \
    u = samples[i + l];                                                \
    v = samples[i + r];                                                \
    samples[i]     = t * coef[0][0] + u * coef[1][0] + v * coef[2][0]; \
    samples[i+256] = t * coef[0][1] + u * coef[1][1] + v * coef[2][1];

#define DOWNMIX_TO_STEREO(op1, op2)             \
    for (i = 0; i < 256; i++) {                 \
        op1                                     \
        op2                                     \
    }

static void dca_downmix(float *samples, int srcfmt,
                        int downmix_coef[DCA_PRIM_CHANNELS_MAX][2],
                        const int8_t *channel_mapping)
{
    int c, l, r, sl, sr, s;
    int i;
    float t, u, v;
    float coef[DCA_PRIM_CHANNELS_MAX][2];

    for (i = 0; i < DCA_PRIM_CHANNELS_MAX; i++) {
        coef[i][0] = dca_downmix_coeffs[downmix_coef[i][0]];
        coef[i][1] = dca_downmix_coeffs[downmix_coef[i][1]];
    }

    switch (srcfmt) {
    case DCA_MONO:
    case DCA_CHANNEL:
    case DCA_STEREO_TOTAL:
    case DCA_STEREO_SUMDIFF:
    case DCA_4F2R:
        av_log(NULL, 0, "Not implemented!\n");
        break;
    case DCA_STEREO:
        break;
    case DCA_3F:
        c = channel_mapping[0] * 256;
        l = channel_mapping[1] * 256;
        r = channel_mapping[2] * 256;
        DOWNMIX_TO_STEREO(MIX_FRONT3(samples, coef), );
        break;
    case DCA_2F1R:
        s = channel_mapping[2] * 256;
        DOWNMIX_TO_STEREO(MIX_REAR1(samples, i + s, 2, coef), );
        break;
    case DCA_3F1R:
        c = channel_mapping[0] * 256;
        l = channel_mapping[1] * 256;
        r = channel_mapping[2] * 256;
        s = channel_mapping[3] * 256;
        DOWNMIX_TO_STEREO(MIX_FRONT3(samples, coef),
                          MIX_REAR1(samples, i + s, 3, coef));
        break;
    case DCA_2F2R:
        sl = channel_mapping[2] * 256;
        sr = channel_mapping[3] * 256;
        DOWNMIX_TO_STEREO(MIX_REAR2(samples, i + sl, i + sr, 2, coef), );
        break;
    case DCA_3F2R:
        c  = channel_mapping[0] * 256;
        l  = channel_mapping[1] * 256;
        r  = channel_mapping[2] * 256;
        sl = channel_mapping[3] * 256;
        sr = channel_mapping[4] * 256;
        DOWNMIX_TO_STEREO(MIX_FRONT3(samples, coef),
                          MIX_REAR2(samples, i + sl, i + sr, 3, coef));
        break;
    }
}


#ifndef decode_blockcodes
/* Very compact version of the block code decoder that does not use table
 * look-up but is slightly slower */
static int decode_blockcode(int code, int levels, int *values)
{
    int i;
    int offset = (levels - 1) >> 1;

    for (i = 0; i < 4; i++) {
        int div = FASTDIV(code, levels);
        values[i] = code - offset - div * levels;
        code = div;
    }

    return code;
}

static int decode_blockcodes(int code1, int code2, int levels, int *values)
{
    return decode_blockcode(code1, levels, values) |
           decode_blockcode(code2, levels, values + 4);
}
#endif

static const uint8_t abits_sizes[7]  = { 7, 10, 12, 13, 15, 17, 19 };
static const uint8_t abits_levels[7] = { 3,  5,  7,  9, 13, 17, 25 };

#ifndef int8x8_fmul_int32
static inline void int8x8_fmul_int32(float *dst, const int8_t *src, int scale)
{
    float fscale = scale / 16.0;
    int i;
    for (i = 0; i < 8; i++)
        dst[i] = src[i] * fscale;
}
#endif

static int dca_subsubframe(DCAContext *s, int base_channel, int block_index)
{
    int k, l;
    int subsubframe = s->current_subsubframe;

    const float *quant_step_table;

    /* FIXME */
    float (*subband_samples)[DCA_SUBBANDS][8] = s->subband_samples[block_index];
    LOCAL_ALIGNED_16(int, block, [8]);

    /*
     * Audio data
     */

    /* Select quantization step size table */
    if (s->bit_rate_index == 0x1f)
        quant_step_table = lossless_quant_d;
    else
        quant_step_table = lossy_quant_d;

    for (k = base_channel; k < s->prim_channels; k++) {
        if (get_bits_left(&s->gb) < 0)
            return AVERROR_INVALIDDATA;

        for (l = 0; l < s->vq_start_subband[k]; l++) {
            int m;

            /* Select the mid-tread linear quantizer */
            int abits = s->bitalloc[k][l];

            float quant_step_size = quant_step_table[abits];

            /*
             * Determine quantization index code book and its type
             */

            /* Select quantization index code book */
            int sel = s->quant_index_huffman[k][abits];

            /*
             * Extract bits from the bit stream
             */
            if (!abits) {
                memset(subband_samples[k][l], 0, 8 * sizeof(subband_samples[0][0][0]));
            } else {
                /* Deal with transients */
                int sfi = s->transition_mode[k][l] && subsubframe >= s->transition_mode[k][l];
                float rscale = quant_step_size * s->scale_factor[k][l][sfi] *
                               s->scalefactor_adj[k][sel];

                if (abits >= 11 || !dca_smpl_bitalloc[abits].vlc[sel].table) {
                    if (abits <= 7) {
                        /* Block code */
                        int block_code1, block_code2, size, levels, err;

                        size   = abits_sizes[abits - 1];
                        levels = abits_levels[abits - 1];

                        block_code1 = get_bits(&s->gb, size);
                        block_code2 = get_bits(&s->gb, size);
                        err = decode_blockcodes(block_code1, block_code2,
                                                levels, block);
                        if (err) {
                            av_log(s->avctx, AV_LOG_ERROR,
                                   "ERROR: block code look-up failed\n");
                            return AVERROR_INVALIDDATA;
                        }
                    } else {
                        /* no coding */
                        for (m = 0; m < 8; m++)
                            block[m] = get_sbits(&s->gb, abits - 3);
                    }
                } else {
                    /* Huffman coded */
                    for (m = 0; m < 8; m++)
                        block[m] = get_bitalloc(&s->gb,
                                                &dca_smpl_bitalloc[abits], sel);
                }

                s->fmt_conv.int32_to_float_fmul_scalar(subband_samples[k][l],
                                                       block, rscale, 8);
            }

            /*
             * Inverse ADPCM if in prediction mode
             */
            if (s->prediction_mode[k][l]) {
                int n;
                for (m = 0; m < 8; m++) {
                    for (n = 1; n <= 4; n++)
                        if (m >= n)
                            subband_samples[k][l][m] +=
                                (adpcm_vb[s->prediction_vq[k][l]][n - 1] *
                                 subband_samples[k][l][m - n] / 8192);
                        else if (s->predictor_history)
                            subband_samples[k][l][m] +=
                                (adpcm_vb[s->prediction_vq[k][l]][n - 1] *
                                 s->subband_samples_hist[k][l][m - n + 4] / 8192);
                }
            }
        }

        /*
         * Decode VQ encoded high frequencies
         */
        for (l = s->vq_start_subband[k]; l < s->subband_activity[k]; l++) {
            /* 1 vector -> 32 samples but we only need the 8 samples
             * for this subsubframe. */
            int hfvq = s->high_freq_vq[k][l];

            if (!s->debug_flag & 0x01) {
                av_log(s->avctx, AV_LOG_DEBUG,
                       "Stream with high frequencies VQ coding\n");
                s->debug_flag |= 0x01;
            }

            int8x8_fmul_int32(subband_samples[k][l],
                              &high_freq_vq[hfvq][subsubframe * 8],
                              s->scale_factor[k][l][0]);
        }
    }

    /* Check for DSYNC after subsubframe */
    if (s->aspf || subsubframe == s->subsubframes[s->current_subframe] - 1) {
        if (0xFFFF == get_bits(&s->gb, 16)) {   /* 0xFFFF */
#ifdef TRACE
            av_log(s->avctx, AV_LOG_DEBUG, "Got subframe DSYNC\n");
#endif
        } else {
            av_log(s->avctx, AV_LOG_ERROR, "Didn't get subframe DSYNC\n");
        }
    }

    /* Backup predictor history for adpcm */
    for (k = base_channel; k < s->prim_channels; k++)
        for (l = 0; l < s->vq_start_subband[k]; l++)
            memcpy(s->subband_samples_hist[k][l],
                   &subband_samples[k][l][4],
                   4 * sizeof(subband_samples[0][0][0]));

    return 0;
}

static int dca_filter_channels(DCAContext *s, int block_index)
{
    float (*subband_samples)[DCA_SUBBANDS][8] = s->subband_samples[block_index];
    int k;

    /* 32 subbands QMF */
    for (k = 0; k < s->prim_channels; k++) {
/*        static float pcm_to_double[8] = { 32768.0, 32768.0, 524288.0, 524288.0,
                                            0, 8388608.0, 8388608.0 };*/
        qmf_32_subbands(s, k, subband_samples[k],
                        &s->samples[256 * s->channel_order_tab[k]],
                        M_SQRT1_2 * s->scale_bias /* pcm_to_double[s->source_pcm_res] */);
    }

    /* Down mixing */
    if (s->avctx->request_channels == 2 && s->prim_channels > 2) {
        dca_downmix(s->samples, s->amode, s->downmix_coef, s->channel_order_tab);
    }

    /* Generate LFE samples for this subsubframe FIXME!!! */
    if (s->output & DCA_LFE) {
        lfe_interpolation_fir(s, s->lfe, 2 * s->lfe,
                              s->lfe_data + 2 * s->lfe * (block_index + 4),
                              &s->samples[256 * dca_lfe_index[s->amode]],
                              (1.0 / 256.0) * s->scale_bias);
        /* Outputs 20bits pcm samples */
    }

    return 0;
}


static int dca_subframe_footer(DCAContext *s, int base_channel)
{
    int aux_data_count = 0, i;

    /*
     * Unpack optional information
     */

    /* presumably optional information only appears in the core? */
    if (!base_channel) {
        if (s->timestamp)
            skip_bits_long(&s->gb, 32);

        if (s->aux_data)
            aux_data_count = get_bits(&s->gb, 6);

        for (i = 0; i < aux_data_count; i++)
            get_bits(&s->gb, 8);

        if (s->crc_present && (s->downmix || s->dynrange))
            get_bits(&s->gb, 16);
    }

    return 0;
}

/**
 * Decode a dca frame block
 *
 * @param s     pointer to the DCAContext
 */

static int dca_decode_block(DCAContext *s, int base_channel, int block_index)
{
    int ret;

    /* Sanity check */
    if (s->current_subframe >= s->subframes) {
        av_log(s->avctx, AV_LOG_DEBUG, "check failed: %i>%i",
               s->current_subframe, s->subframes);
        return AVERROR_INVALIDDATA;
    }

    if (!s->current_subsubframe) {
#ifdef TRACE
        av_log(s->avctx, AV_LOG_DEBUG, "DSYNC dca_subframe_header\n");
#endif
        /* Read subframe header */
        if ((ret = dca_subframe_header(s, base_channel, block_index)))
            return ret;
    }

    /* Read subsubframe */
#ifdef TRACE
    av_log(s->avctx, AV_LOG_DEBUG, "DSYNC dca_subsubframe\n");
#endif
    if ((ret = dca_subsubframe(s, base_channel, block_index)))
        return ret;

    /* Update state */
    s->current_subsubframe++;
    if (s->current_subsubframe >= s->subsubframes[s->current_subframe]) {
        s->current_subsubframe = 0;
        s->current_subframe++;
    }
    if (s->current_subframe >= s->subframes) {
#ifdef TRACE
        av_log(s->avctx, AV_LOG_DEBUG, "DSYNC dca_subframe_footer\n");
#endif
        /* Read subframe footer */
        if ((ret = dca_subframe_footer(s, base_channel)))
            return ret;
    }

    return 0;
}

/**
 * Return the number of channels in an ExSS speaker mask (HD)
 */
static int dca_exss_mask2count(int mask)
{
    /* count bits that mean speaker pairs twice */
    return av_popcount(mask) +
           av_popcount(mask & (DCA_EXSS_CENTER_LEFT_RIGHT      |
                               DCA_EXSS_FRONT_LEFT_RIGHT       |
                               DCA_EXSS_FRONT_HIGH_LEFT_RIGHT  |
                               DCA_EXSS_WIDE_LEFT_RIGHT        |
                               DCA_EXSS_SIDE_LEFT_RIGHT        |
                               DCA_EXSS_SIDE_HIGH_LEFT_RIGHT   |
                               DCA_EXSS_SIDE_REAR_LEFT_RIGHT   |
                               DCA_EXSS_REAR_LEFT_RIGHT        |
                               DCA_EXSS_REAR_HIGH_LEFT_RIGHT));
}

/**
 * Skip mixing coefficients of a single mix out configuration (HD)
 */
static void dca_exss_skip_mix_coeffs(GetBitContext *gb, int channels, int out_ch)
{
    int i;

    for (i = 0; i < channels; i++) {
        int mix_map_mask = get_bits(gb, out_ch);
        int num_coeffs = av_popcount(mix_map_mask);
        skip_bits_long(gb, num_coeffs * 6);
    }
}

/**
 * Parse extension substream asset header (HD)
 */
static int dca_exss_parse_asset_header(DCAContext *s)
{
    int header_pos = get_bits_count(&s->gb);
    int header_size;
    int channels = 0;
    int embedded_stereo = 0;
    int embedded_6ch    = 0;
    int drc_code_present;
    int av_uninit(extensions_mask);
    int i, j;

    if (get_bits_left(&s->gb) < 16)
        return -1;

    /* We will parse just enough to get to the extensions bitmask with which
     * we can set the profile value. */

    header_size = get_bits(&s->gb, 9) + 1;
    skip_bits(&s->gb, 3); // asset index

    if (s->static_fields) {
        if (get_bits1(&s->gb))
            skip_bits(&s->gb, 4); // asset type descriptor
        if (get_bits1(&s->gb))
            skip_bits_long(&s->gb, 24); // language descriptor

        if (get_bits1(&s->gb)) {
            /* How can one fit 1024 bytes of text here if the maximum value
             * for the asset header size field above was 512 bytes? */
            int text_length = get_bits(&s->gb, 10) + 1;
            if (get_bits_left(&s->gb) < text_length * 8)
                return -1;
            skip_bits_long(&s->gb, text_length * 8); // info text
        }

        skip_bits(&s->gb, 5); // bit resolution - 1
        skip_bits(&s->gb, 4); // max sample rate code
        channels = get_bits(&s->gb, 8) + 1;

        if (get_bits1(&s->gb)) { // 1-to-1 channels to speakers
            int spkr_remap_sets;
            int spkr_mask_size = 16;
            int num_spkrs[7];

            if (channels > 2)
                embedded_stereo = get_bits1(&s->gb);
            if (channels > 6)
                embedded_6ch = get_bits1(&s->gb);

            if (get_bits1(&s->gb)) {
                spkr_mask_size = (get_bits(&s->gb, 2) + 1) << 2;
                skip_bits(&s->gb, spkr_mask_size); // spkr activity mask
            }

            spkr_remap_sets = get_bits(&s->gb, 3);

            for (i = 0; i < spkr_remap_sets; i++) {
                /* std layout mask for each remap set */
                num_spkrs[i] = dca_exss_mask2count(get_bits(&s->gb, spkr_mask_size));
            }

            for (i = 0; i < spkr_remap_sets; i++) {
                int num_dec_ch_remaps = get_bits(&s->gb, 5) + 1;
                if (get_bits_left(&s->gb) < 0)
                    return -1;

                for (j = 0; j < num_spkrs[i]; j++) {
                    int remap_dec_ch_mask = get_bits_long(&s->gb, num_dec_ch_remaps);
                    int num_dec_ch = av_popcount(remap_dec_ch_mask);
                    skip_bits_long(&s->gb, num_dec_ch * 5); // remap codes
                }
            }

        } else {
            skip_bits(&s->gb, 3); // representation type
        }
    }

    drc_code_present = get_bits1(&s->gb);
    if (drc_code_present)
        get_bits(&s->gb, 8); // drc code

    if (get_bits1(&s->gb))
        skip_bits(&s->gb, 5); // dialog normalization code

    if (drc_code_present && embedded_stereo)
        get_bits(&s->gb, 8); // drc stereo code

    if (s->mix_metadata && get_bits1(&s->gb)) {
        skip_bits(&s->gb, 1); // external mix
        skip_bits(&s->gb, 6); // post mix gain code

        if (get_bits(&s->gb, 2) != 3) // mixer drc code
            skip_bits(&s->gb, 3); // drc limit
        else
            skip_bits(&s->gb, 8); // custom drc code

        if (get_bits1(&s->gb)) // channel specific scaling
            for (i = 0; i < s->num_mix_configs; i++)
                skip_bits_long(&s->gb, s->mix_config_num_ch[i] * 6); // scale codes
        else
            skip_bits_long(&s->gb, s->num_mix_configs * 6); // scale codes

        for (i = 0; i < s->num_mix_configs; i++) {
            if (get_bits_left(&s->gb) < 0)
                return -1;
            dca_exss_skip_mix_coeffs(&s->gb, channels, s->mix_config_num_ch[i]);
            if (embedded_6ch)
                dca_exss_skip_mix_coeffs(&s->gb, 6, s->mix_config_num_ch[i]);
            if (embedded_stereo)
                dca_exss_skip_mix_coeffs(&s->gb, 2, s->mix_config_num_ch[i]);
        }
    }

    switch (get_bits(&s->gb, 2)) {
    case 0: extensions_mask = get_bits(&s->gb, 12); break;
    case 1: extensions_mask = DCA_EXT_EXSS_XLL;     break;
    case 2: extensions_mask = DCA_EXT_EXSS_LBR;     break;
    case 3: extensions_mask = 0; /* aux coding */   break;
    }

    /* not parsed further, we were only interested in the extensions mask */

    if (get_bits_left(&s->gb) < 0)
        return -1;

    if (get_bits_count(&s->gb) - header_pos > header_size * 8) {
        av_log(s->avctx, AV_LOG_WARNING, "Asset header size mismatch.\n");
        return -1;
    }
    skip_bits_long(&s->gb, header_pos + header_size * 8 - get_bits_count(&s->gb));

    if (extensions_mask & DCA_EXT_EXSS_XLL)
        s->profile = FF_PROFILE_DTS_HD_MA;
    else if (extensions_mask & (DCA_EXT_EXSS_XBR | DCA_EXT_EXSS_X96 |
                                DCA_EXT_EXSS_XXCH))
        s->profile = FF_PROFILE_DTS_HD_HRA;

    if (!(extensions_mask & DCA_EXT_CORE))
        av_log(s->avctx, AV_LOG_WARNING, "DTS core detection mismatch.\n");
    if ((extensions_mask & DCA_CORE_EXTS) != s->core_ext_mask)
        av_log(s->avctx, AV_LOG_WARNING,
               "DTS extensions detection mismatch (%d, %d)\n",
               extensions_mask & DCA_CORE_EXTS, s->core_ext_mask);

    return 0;
}

/**
 * Parse extension substream header (HD)
 */
static void dca_exss_parse_header(DCAContext *s)
{
    int ss_index;
    int blownup;
    int num_audiop = 1;
    int num_assets = 1;
    int active_ss_mask[8];
    int i, j;

    if (get_bits_left(&s->gb) < 52)
        return;

    skip_bits(&s->gb, 8); // user data
    ss_index = get_bits(&s->gb, 2);

    blownup = get_bits1(&s->gb);
    skip_bits(&s->gb,  8 + 4 * blownup); // header_size
    skip_bits(&s->gb, 16 + 4 * blownup); // hd_size

    s->static_fields = get_bits1(&s->gb);
    if (s->static_fields) {
        skip_bits(&s->gb, 2); // reference clock code
        skip_bits(&s->gb, 3); // frame duration code

        if (get_bits1(&s->gb))
            skip_bits_long(&s->gb, 36); // timestamp

        /* a single stream can contain multiple audio assets that can be
         * combined to form multiple audio presentations */

        num_audiop = get_bits(&s->gb, 3) + 1;
        if (num_audiop > 1) {
            av_log_ask_for_sample(s->avctx, "Multiple DTS-HD audio presentations.");
            /* ignore such streams for now */
            return;
        }

        num_assets = get_bits(&s->gb, 3) + 1;
        if (num_assets > 1) {
            av_log_ask_for_sample(s->avctx, "Multiple DTS-HD audio assets.");
            /* ignore such streams for now */
            return;
        }

        for (i = 0; i < num_audiop; i++)
            active_ss_mask[i] = get_bits(&s->gb, ss_index + 1);

        for (i = 0; i < num_audiop; i++)
            for (j = 0; j <= ss_index; j++)
                if (active_ss_mask[i] & (1 << j))
                    skip_bits(&s->gb, 8); // active asset mask

        s->mix_metadata = get_bits1(&s->gb);
        if (s->mix_metadata) {
            int mix_out_mask_size;

            skip_bits(&s->gb, 2); // adjustment level
            mix_out_mask_size  = (get_bits(&s->gb, 2) + 1) << 2;
            s->num_mix_configs =  get_bits(&s->gb, 2) + 1;

            for (i = 0; i < s->num_mix_configs; i++) {
                int mix_out_mask        = get_bits(&s->gb, mix_out_mask_size);
                s->mix_config_num_ch[i] = dca_exss_mask2count(mix_out_mask);
            }
        }
    }

    for (i = 0; i < num_assets; i++)
        skip_bits_long(&s->gb, 16 + 4 * blownup);  // asset size

    for (i = 0; i < num_assets; i++) {
        if (dca_exss_parse_asset_header(s))
            return;
    }

    /* not parsed further, we were only interested in the extensions mask
     * from the asset header */
}

/**
 * Main frame decoding function
 * FIXME add arguments
 */
static int dca_decode_frame(AVCodecContext *avctx, void *data,
                            int *got_frame_ptr, AVPacket *avpkt)
{
    const uint8_t *buf = avpkt->data;
    int buf_size = avpkt->size;

    int lfe_samples;
    int num_core_channels = 0;
    int i, ret;
    float   *samples_flt;
    int16_t *samples_s16;
    DCAContext *s = avctx->priv_data;
    int channels;
    int core_ss_end;


    s->xch_present = 0;

    s->dca_buffer_size = ff_dca_convert_bitstream(buf, buf_size, s->dca_buffer,
                                                  DCA_MAX_FRAME_SIZE + DCA_MAX_EXSS_HEADER_SIZE);
    if (s->dca_buffer_size == AVERROR_INVALIDDATA) {
        av_log(avctx, AV_LOG_ERROR, "Not a valid DCA frame\n");
        return AVERROR_INVALIDDATA;
    }

    init_get_bits(&s->gb, s->dca_buffer, s->dca_buffer_size * 8);
    if ((ret = dca_parse_frame_header(s)) < 0) {
        //seems like the frame is corrupt, try with the next one
        return ret;
    }
    //set AVCodec values with parsed data
    avctx->sample_rate = s->sample_rate;
    avctx->bit_rate    = s->bit_rate;

    s->profile = FF_PROFILE_DTS;

    for (i = 0; i < (s->sample_blocks / 8); i++) {
        if ((ret = dca_decode_block(s, 0, i))) {
            av_log(avctx, AV_LOG_ERROR, "error decoding block\n");
            return ret;
        }
    }

    /* record number of core channels incase less than max channels are requested */
    num_core_channels = s->prim_channels;

    if (s->ext_coding)
        s->core_ext_mask = dca_ext_audio_descr_mask[s->ext_descr];
    else
        s->core_ext_mask = 0;

    core_ss_end = FFMIN(s->frame_size, s->dca_buffer_size) * 8;

    /* only scan for extensions if ext_descr was unknown or indicated a
     * supported XCh extension */
    if (s->core_ext_mask < 0 || s->core_ext_mask & DCA_EXT_XCH) {

        /* if ext_descr was unknown, clear s->core_ext_mask so that the
         * extensions scan can fill it up */
        s->core_ext_mask = FFMAX(s->core_ext_mask, 0);

        /* extensions start at 32-bit boundaries into bitstream */
        skip_bits_long(&s->gb, (-get_bits_count(&s->gb)) & 31);

        while (core_ss_end - get_bits_count(&s->gb) >= 32) {
            uint32_t bits = get_bits_long(&s->gb, 32);

            switch (bits) {
            case 0x5a5a5a5a: {
                int ext_amode, xch_fsize;

                s->xch_base_channel = s->prim_channels;

                /* validate sync word using XCHFSIZE field */
                xch_fsize = show_bits(&s->gb, 10);
                if ((s->frame_size != (get_bits_count(&s->gb) >> 3) - 4 + xch_fsize) &&
                    (s->frame_size != (get_bits_count(&s->gb) >> 3) - 4 + xch_fsize + 1))
                    continue;

                /* skip length-to-end-of-frame field for the moment */
                skip_bits(&s->gb, 10);

                s->core_ext_mask |= DCA_EXT_XCH;

                /* extension amode(number of channels in extension) should be 1 */
                /* AFAIK XCh is not used for more channels */
                if ((ext_amode = get_bits(&s->gb, 4)) != 1) {
                    av_log(avctx, AV_LOG_ERROR, "XCh extension amode %d not"
                           " supported!\n", ext_amode);
                    continue;
                }

                /* much like core primary audio coding header */
                dca_parse_audio_coding_header(s, s->xch_base_channel);

                for (i = 0; i < (s->sample_blocks / 8); i++)
                    if ((ret = dca_decode_block(s, s->xch_base_channel, i))) {
                        av_log(avctx, AV_LOG_ERROR, "error decoding XCh extension\n");
                        continue;
                    }

                s->xch_present = 1;
                break;
            }
            case 0x47004a03:
                /* XXCh: extended channels */
                /* usually found either in core or HD part in DTS-HD HRA streams,
                 * but not in DTS-ES which contains XCh extensions instead */
                s->core_ext_mask |= DCA_EXT_XXCH;
                break;

            case 0x1d95f262: {
                int fsize96 = show_bits(&s->gb, 12) + 1;
                if (s->frame_size != (get_bits_count(&s->gb) >> 3) - 4 + fsize96)
                    continue;

                av_log(avctx, AV_LOG_DEBUG, "X96 extension found at %d bits\n",
                       get_bits_count(&s->gb));
                skip_bits(&s->gb, 12);
                av_log(avctx, AV_LOG_DEBUG, "FSIZE96 = %d bytes\n", fsize96);
                av_log(avctx, AV_LOG_DEBUG, "REVNO = %d\n", get_bits(&s->gb, 4));

                s->core_ext_mask |= DCA_EXT_X96;
                break;
            }
            }

            skip_bits_long(&s->gb, (-get_bits_count(&s->gb)) & 31);
        }
    } else {
        /* no supported extensions, skip the rest of the core substream */
        skip_bits_long(&s->gb, core_ss_end - get_bits_count(&s->gb));
    }

    if (s->core_ext_mask & DCA_EXT_X96)
        s->profile = FF_PROFILE_DTS_96_24;
    else if (s->core_ext_mask & (DCA_EXT_XCH | DCA_EXT_XXCH))
        s->profile = FF_PROFILE_DTS_ES;

    /* check for ExSS (HD part) */
    if (s->dca_buffer_size - s->frame_size > 32 &&
        get_bits_long(&s->gb, 32) == DCA_HD_MARKER)
        dca_exss_parse_header(s);

    avctx->profile = s->profile;

    channels = s->prim_channels + !!s->lfe;

    if (s->amode < 16) {
        avctx->channel_layout = dca_core_channel_layout[s->amode];

        if (s->xch_present && (!avctx->request_channels ||
                               avctx->request_channels > num_core_channels + !!s->lfe)) {
            avctx->channel_layout |= AV_CH_BACK_CENTER;
            if (s->lfe) {
                avctx->channel_layout |= AV_CH_LOW_FREQUENCY;
                s->channel_order_tab = dca_channel_reorder_lfe_xch[s->amode];
            } else {
                s->channel_order_tab = dca_channel_reorder_nolfe_xch[s->amode];
            }
        } else {
            channels = num_core_channels + !!s->lfe;
            s->xch_present = 0; /* disable further xch processing */
            if (s->lfe) {
                avctx->channel_layout |= AV_CH_LOW_FREQUENCY;
                s->channel_order_tab = dca_channel_reorder_lfe[s->amode];
            } else
                s->channel_order_tab = dca_channel_reorder_nolfe[s->amode];
        }

        if (channels > !!s->lfe &&
            s->channel_order_tab[channels - 1 - !!s->lfe] < 0)
            return AVERROR_INVALIDDATA;

        if (avctx->request_channels == 2 && s->prim_channels > 2) {
            channels = 2;
            s->output = DCA_STEREO;
            avctx->channel_layout = AV_CH_LAYOUT_STEREO;
        }
        else if (avctx->request_channel_layout & AV_CH_LAYOUT_NATIVE) {
            static const int8_t dca_channel_order_native[9] = { 0, 1, 2, 3, 4, 5, 6, 7, 8 };
            s->channel_order_tab = dca_channel_order_native;
        }
    } else {
        av_log(avctx, AV_LOG_ERROR, "Non standard configuration %d !\n", s->amode);
        return AVERROR_INVALIDDATA;
    }

    if (avctx->channels != channels) {
        if (avctx->channels)
            av_log(avctx, AV_LOG_INFO, "Number of channels changed in DCA decoder (%d -> %d)\n", avctx->channels, channels);
        avctx->channels = channels;
    }

    /* get output buffer */
    s->frame.nb_samples = 256 * (s->sample_blocks / 8);
    if ((ret = avctx->get_buffer(avctx, &s->frame)) < 0) {
        av_log(avctx, AV_LOG_ERROR, "get_buffer() failed\n");
        return ret;
    }
    samples_flt = (float *)   s->frame.data[0];
    samples_s16 = (int16_t *) s->frame.data[0];

    /* filter to get final output */
    for (i = 0; i < (s->sample_blocks / 8); i++) {
        dca_filter_channels(s, i);

        /* If this was marked as a DTS-ES stream we need to subtract back- */
        /* channel from SL & SR to remove matrixed back-channel signal */
        if ((s->source_pcm_res & 1) && s->xch_present) {
            float *back_chan = s->samples + s->channel_order_tab[s->xch_base_channel]     * 256;
            float *lt_chan   = s->samples + s->channel_order_tab[s->xch_base_channel - 2] * 256;
            float *rt_chan   = s->samples + s->channel_order_tab[s->xch_base_channel - 1] * 256;
            s->dsp.vector_fmac_scalar(lt_chan, back_chan, -M_SQRT1_2, 256);
            s->dsp.vector_fmac_scalar(rt_chan, back_chan, -M_SQRT1_2, 256);
        }

        if (avctx->sample_fmt == AV_SAMPLE_FMT_FLT) {
            s->fmt_conv.float_interleave(samples_flt, s->samples_chanptr, 256,
                                         channels);
            samples_flt += 256 * channels;
        } else {
            s->fmt_conv.float_to_int16_interleave(samples_s16,
                                                  s->samples_chanptr, 256,
                                                  channels);
            samples_s16 += 256 * channels;
        }
    }

    /* update lfe history */
    lfe_samples = 2 * s->lfe * (s->sample_blocks / 8);
    for (i = 0; i < 2 * s->lfe * 4; i++)
        s->lfe_data[i] = s->lfe_data[i + lfe_samples];

    *got_frame_ptr    = 1;
    *(AVFrame *) data = s->frame;

    return buf_size;
}



/**
 * DCA initialization
 *
 * @param avctx     pointer to the AVCodecContext
 */

static av_cold int dca_decode_init(AVCodecContext *avctx)
{
    DCAContext *s = avctx->priv_data;
    int i;

    s->avctx = avctx;
    dca_init_vlcs();

    ff_dsputil_init(&s->dsp, avctx);
    ff_mdct_init(&s->imdct, 6, 1, 1.0);
    ff_synth_filter_init(&s->synth);
    ff_dcadsp_init(&s->dcadsp);
    ff_fmt_convert_init(&s->fmt_conv, avctx);

    for (i = 0; i < DCA_PRIM_CHANNELS_MAX + 1; i++)
        s->samples_chanptr[i] = s->samples + i * 256;

    if (avctx->request_sample_fmt == AV_SAMPLE_FMT_FLT) {
        avctx->sample_fmt = AV_SAMPLE_FMT_FLT;
        s->scale_bias     = 1.0 / 32768.0;
    } else {
        avctx->sample_fmt = AV_SAMPLE_FMT_S16;
        s->scale_bias     = 1.0;
    }

    /* allow downmixing to stereo */
    if (avctx->channels > 0 && avctx->request_channels < avctx->channels &&
        avctx->request_channels == 2) {
        avctx->channels = avctx->request_channels;
    }

    avcodec_get_frame_defaults(&s->frame);
    avctx->coded_frame = &s->frame;

    return 0;
}

static av_cold int dca_decode_end(AVCodecContext *avctx)
{
    DCAContext *s = avctx->priv_data;
    ff_mdct_end(&s->imdct);
    return 0;
}

static const AVProfile profiles[] = {
    { FF_PROFILE_DTS,        "DTS"        },
    { FF_PROFILE_DTS_ES,     "DTS-ES"     },
    { FF_PROFILE_DTS_96_24,  "DTS 96/24"  },
    { FF_PROFILE_DTS_HD_HRA, "DTS-HD HRA" },
    { FF_PROFILE_DTS_HD_MA,  "DTS-HD MA"  },
    { FF_PROFILE_UNKNOWN },
};

AVCodec ff_dca_decoder = {
    .name            = "dca",
    .type            = AVMEDIA_TYPE_AUDIO,
    .id              = CODEC_ID_DTS,
    .priv_data_size  = sizeof(DCAContext),
    .init            = dca_decode_init,
    .decode          = dca_decode_frame,
    .close           = dca_decode_end,
    .long_name       = NULL_IF_CONFIG_SMALL("DCA (DTS Coherent Acoustics)"),
    .capabilities    = CODEC_CAP_CHANNEL_CONF | CODEC_CAP_DR1,
    .sample_fmts     = (const enum AVSampleFormat[]) { AV_SAMPLE_FMT_FLT,
                                                       AV_SAMPLE_FMT_S16,
                                                       AV_SAMPLE_FMT_NONE },
    .profiles        = NULL_IF_CONFIG_SMALL(profiles),
};<|MERGE_RESOLUTION|>--- conflicted
+++ resolved
@@ -725,29 +725,17 @@
 
     for (j = base_channel; j < s->prim_channels; j++) {
         const uint32_t *scale_table;
-<<<<<<< HEAD
-        unsigned int scale_max;
-        int scale_sum;
-=======
         int scale_sum, log_size;
->>>>>>> 6eda85e1
 
         memset(s->scale_factor[j], 0,
                s->subband_activity[j] * sizeof(s->scale_factor[0][0][0]) * 2);
 
         if (s->scalefactor_huffman[j] == 6) {
             scale_table = scale_factor_quant7;
-<<<<<<< HEAD
-            scale_max   = 127;
-        } else {
-            scale_table = scale_factor_quant6;
-            scale_max   = 63;
-=======
             log_size = 7;
         } else {
             scale_table = scale_factor_quant6;
             log_size = 6;
->>>>>>> 6eda85e1
         }
 
         /* When huffman coded, only the difference is encoded */
@@ -755,29 +743,13 @@
 
         for (k = 0; k < s->subband_activity[j]; k++) {
             if (k >= s->vq_start_subband[j] || s->bitalloc[j][k] > 0) {
-<<<<<<< HEAD
-                scale_sum = get_scale(&s->gb, s->scalefactor_huffman[j], scale_sum);
-                if (scale_sum > scale_max) {
-                    av_log(s->avctx, AV_LOG_ERROR, "scale_sum out of range\n");
-                    return AVERROR_INVALIDDATA;
-                }
-=======
                 scale_sum = get_scale(&s->gb, s->scalefactor_huffman[j], scale_sum, log_size);
->>>>>>> 6eda85e1
                 s->scale_factor[j][k][0] = scale_table[scale_sum];
             }
 
             if (k < s->vq_start_subband[j] && s->transition_mode[j][k]) {
                 /* Get second scale factor */
-<<<<<<< HEAD
-                scale_sum = get_scale(&s->gb, s->scalefactor_huffman[j], scale_sum);
-                if (scale_sum > scale_max) {
-                    av_log(s->avctx, AV_LOG_ERROR, "scale_sum out of range\n");
-                    return AVERROR_INVALIDDATA;
-                }
-=======
                 scale_sum = get_scale(&s->gb, s->scalefactor_huffman[j], scale_sum, log_size);
->>>>>>> 6eda85e1
                 s->scale_factor[j][k][1] = scale_table[scale_sum];
             }
         }
@@ -827,21 +799,14 @@
             }
         } else {
             int am = s->amode & DCA_CHANNEL_MASK;
-<<<<<<< HEAD
-            if (am < 16) {
-=======
             if (am >= FF_ARRAY_ELEMS(dca_default_coeffs)) {
                 av_log(s->avctx, AV_LOG_ERROR,
                        "Invalid channel mode %d\n", am);
                 return AVERROR_INVALIDDATA;
             }
->>>>>>> 6eda85e1
             for (j = base_channel; j < s->prim_channels; j++) {
                 s->downmix_coef[j][0] = dca_default_coeffs[am][j][0];
                 s->downmix_coef[j][1] = dca_default_coeffs[am][j][1];
-            }
-            } else {
-                av_log(s->avctx, AV_LOG_WARNING, "amode > 15 default downmix_coef unsupported\n");
             }
         }
     }
@@ -879,17 +844,12 @@
         }
 
         /* Scale factor index */
-<<<<<<< HEAD
         quant7 = get_bits(&s->gb, 8);
         if (quant7 > 127) {
             av_log_ask_for_sample(s->avctx, "LFEScaleIndex larger than 127\n");
             return AVERROR_INVALIDDATA;
         }
         s->lfe_scale_factor = scale_factor_quant7[quant7];
-=======
-        skip_bits(&s->gb, 1);
-        s->lfe_scale_factor = scale_factor_quant7[get_bits(&s->gb, 7)];
->>>>>>> 6eda85e1
 
         /* Quantization step size * scale factor */
         lfe_scale = 0.035 * s->lfe_scale_factor;
