/*
 * AMR wideband decoder
 * Copyright (c) 2010 Marcelo Galvao Povoa
 *
 * This file is part of FFmpeg.
 *
 * FFmpeg is free software; you can redistribute it and/or
 * modify it under the terms of the GNU Lesser General Public
 * License as published by the Free Software Foundation; either
 * version 2.1 of the License, or (at your option) any later version.
 *
 * FFmpeg is distributed in the hope that it will be useful,
 * but WITHOUT ANY WARRANTY; without even the implied warranty of
 * MERCHANTABILITY or FITNESS FOR A particular PURPOSE.  See the GNU
 * Lesser General Public License for more details.
 *
 * You should have received a copy of the GNU Lesser General Public
 * License along with FFmpeg; if not, write to the Free Software
 * Foundation, Inc., 51 Franklin Street, Fifth Floor, Boston, MA 02110-1301 USA
 */

/**
 * @file
 * AMR wideband decoder
 */

#include "libavutil/channel_layout.h"
#include "libavutil/common.h"
#include "libavutil/float_dsp.h"
#include "libavutil/lfg.h"

#include "avcodec.h"
#include "lsp.h"
#include "celp_filters.h"
#include "celp_math.h"
#include "acelp_filters.h"
#include "acelp_vectors.h"
#include "acelp_pitch_delay.h"
#include "internal.h"

#define AMR_USE_16BIT_TABLES
#include "amr.h"

#include "amrwbdata.h"
#include "mips/amrwbdec_mips.h"

typedef struct {
    AMRWBFrame                             frame; ///< AMRWB parameters decoded from bitstream
    enum Mode                        fr_cur_mode; ///< mode index of current frame
    uint8_t                           fr_quality; ///< frame quality index (FQI)
    float                      isf_cur[LP_ORDER]; ///< working ISF vector from current frame
    float                   isf_q_past[LP_ORDER]; ///< quantized ISF vector of the previous frame
    float               isf_past_final[LP_ORDER]; ///< final processed ISF vector of the previous frame
    double                      isp[4][LP_ORDER]; ///< ISP vectors from current frame
    double               isp_sub4_past[LP_ORDER]; ///< ISP vector for the 4th subframe of the previous frame

    float                   lp_coef[4][LP_ORDER]; ///< Linear Prediction Coefficients from ISP vector

    uint8_t                       base_pitch_lag; ///< integer part of pitch lag for the next relative subframe
    uint8_t                        pitch_lag_int; ///< integer part of pitch lag of the previous subframe

    float excitation_buf[AMRWB_P_DELAY_MAX + LP_ORDER + 2 + AMRWB_SFR_SIZE]; ///< current excitation and all necessary excitation history
    float                            *excitation; ///< points to current excitation in excitation_buf[]

    float           pitch_vector[AMRWB_SFR_SIZE]; ///< adaptive codebook (pitch) vector for current subframe
    float           fixed_vector[AMRWB_SFR_SIZE]; ///< algebraic codebook (fixed) vector for current subframe

    float                    prediction_error[4]; ///< quantified prediction errors {20log10(^gamma_gc)} for previous four subframes
    float                          pitch_gain[6]; ///< quantified pitch gains for the current and previous five subframes
    float                          fixed_gain[2]; ///< quantified fixed gains for the current and previous subframes

    float                              tilt_coef; ///< {beta_1} related to the voicing of the previous subframe

    float                 prev_sparse_fixed_gain; ///< previous fixed gain; used by anti-sparseness to determine "onset"
    uint8_t                    prev_ir_filter_nr; ///< previous impulse response filter "impNr": 0 - strong, 1 - medium, 2 - none
    float                           prev_tr_gain; ///< previous initial gain used by noise enhancer for threshold

    float samples_az[LP_ORDER + AMRWB_SFR_SIZE];         ///< low-band samples and memory from synthesis at 12.8kHz
    float samples_up[UPS_MEM_SIZE + AMRWB_SFR_SIZE];     ///< low-band samples and memory processed for upsampling
    float samples_hb[LP_ORDER_16k + AMRWB_SFR_SIZE_16k]; ///< high-band samples and memory from synthesis at 16kHz

    float          hpf_31_mem[2], hpf_400_mem[2]; ///< previous values in the high pass filters
    float                           demph_mem[1]; ///< previous value in the de-emphasis filter
    float               bpf_6_7_mem[HB_FIR_SIZE]; ///< previous values in the high-band band pass filter
    float                 lpf_7_mem[HB_FIR_SIZE]; ///< previous values in the high-band low pass filter

    AVLFG                                   prng; ///< random number generator for white noise excitation
    uint8_t                          first_frame; ///< flag active during decoding of the first frame
    ACELPFContext                     acelpf_ctx; ///< context for filters for ACELP-based codecs
    ACELPVContext                     acelpv_ctx; ///< context for vector operations for ACELP-based codecs
    CELPFContext                       celpf_ctx; ///< context for filters for CELP-based codecs
    CELPMContext                       celpm_ctx; ///< context for fixed point math operations

} AMRWBContext;

static av_cold int amrwb_decode_init(AVCodecContext *avctx)
{
    AMRWBContext *ctx = avctx->priv_data;
    int i;

    if (avctx->channels > 1) {
        av_log_missing_feature(avctx, "multi-channel AMR", 0);
        return AVERROR_PATCHWELCOME;
    }

    avctx->channels       = 1;
    avctx->channel_layout = AV_CH_LAYOUT_MONO;
    if (!avctx->sample_rate)
        avctx->sample_rate = 16000;
    avctx->sample_fmt     = AV_SAMPLE_FMT_FLT;

    av_lfg_init(&ctx->prng, 1);

    ctx->excitation  = &ctx->excitation_buf[AMRWB_P_DELAY_MAX + LP_ORDER + 1];
    ctx->first_frame = 1;

    for (i = 0; i < LP_ORDER; i++)
        ctx->isf_past_final[i] = isf_init[i] * (1.0f / (1 << 15));

    for (i = 0; i < 4; i++)
        ctx->prediction_error[i] = MIN_ENERGY;

<<<<<<< HEAD
    avcodec_get_frame_defaults(&ctx->avframe);
    avctx->coded_frame = &ctx->avframe;

    ff_acelp_filter_init(&ctx->acelpf_ctx);
    ff_acelp_vectors_init(&ctx->acelpv_ctx);
    ff_celp_filter_init(&ctx->celpf_ctx);
    ff_celp_math_init(&ctx->celpm_ctx);

=======
>>>>>>> 5cc0bd2c
    return 0;
}

/**
 * Decode the frame header in the "MIME/storage" format. This format
 * is simpler and does not carry the auxiliary frame information.
 *
 * @param[in] ctx                  The Context
 * @param[in] buf                  Pointer to the input buffer
 *
 * @return The decoded header length in bytes
 */
static int decode_mime_header(AMRWBContext *ctx, const uint8_t *buf)
{
    /* Decode frame header (1st octet) */
    ctx->fr_cur_mode  = buf[0] >> 3 & 0x0F;
    ctx->fr_quality   = (buf[0] & 0x4) == 0x4;

    return 1;
}

/**
 * Decode quantized ISF vectors using 36-bit indexes (6K60 mode only).
 *
 * @param[in]  ind                 Array of 5 indexes
 * @param[out] isf_q               Buffer for isf_q[LP_ORDER]
 *
 */
static void decode_isf_indices_36b(uint16_t *ind, float *isf_q)
{
    int i;

    for (i = 0; i < 9; i++)
        isf_q[i]      = dico1_isf[ind[0]][i]      * (1.0f / (1 << 15));

    for (i = 0; i < 7; i++)
        isf_q[i + 9]  = dico2_isf[ind[1]][i]      * (1.0f / (1 << 15));

    for (i = 0; i < 5; i++)
        isf_q[i]     += dico21_isf_36b[ind[2]][i] * (1.0f / (1 << 15));

    for (i = 0; i < 4; i++)
        isf_q[i + 5] += dico22_isf_36b[ind[3]][i] * (1.0f / (1 << 15));

    for (i = 0; i < 7; i++)
        isf_q[i + 9] += dico23_isf_36b[ind[4]][i] * (1.0f / (1 << 15));
}

/**
 * Decode quantized ISF vectors using 46-bit indexes (except 6K60 mode).
 *
 * @param[in]  ind                 Array of 7 indexes
 * @param[out] isf_q               Buffer for isf_q[LP_ORDER]
 *
 */
static void decode_isf_indices_46b(uint16_t *ind, float *isf_q)
{
    int i;

    for (i = 0; i < 9; i++)
        isf_q[i]       = dico1_isf[ind[0]][i]  * (1.0f / (1 << 15));

    for (i = 0; i < 7; i++)
        isf_q[i + 9]   = dico2_isf[ind[1]][i]  * (1.0f / (1 << 15));

    for (i = 0; i < 3; i++)
        isf_q[i]      += dico21_isf[ind[2]][i] * (1.0f / (1 << 15));

    for (i = 0; i < 3; i++)
        isf_q[i + 3]  += dico22_isf[ind[3]][i] * (1.0f / (1 << 15));

    for (i = 0; i < 3; i++)
        isf_q[i + 6]  += dico23_isf[ind[4]][i] * (1.0f / (1 << 15));

    for (i = 0; i < 3; i++)
        isf_q[i + 9]  += dico24_isf[ind[5]][i] * (1.0f / (1 << 15));

    for (i = 0; i < 4; i++)
        isf_q[i + 12] += dico25_isf[ind[6]][i] * (1.0f / (1 << 15));
}

/**
 * Apply mean and past ISF values using the prediction factor.
 * Updates past ISF vector.
 *
 * @param[in,out] isf_q            Current quantized ISF
 * @param[in,out] isf_past         Past quantized ISF
 *
 */
static void isf_add_mean_and_past(float *isf_q, float *isf_past)
{
    int i;
    float tmp;

    for (i = 0; i < LP_ORDER; i++) {
        tmp = isf_q[i];
        isf_q[i] += isf_mean[i] * (1.0f / (1 << 15));
        isf_q[i] += PRED_FACTOR * isf_past[i];
        isf_past[i] = tmp;
    }
}

/**
 * Interpolate the fourth ISP vector from current and past frames
 * to obtain an ISP vector for each subframe.
 *
 * @param[in,out] isp_q            ISPs for each subframe
 * @param[in]     isp4_past        Past ISP for subframe 4
 */
static void interpolate_isp(double isp_q[4][LP_ORDER], const double *isp4_past)
{
    int i, k;

    for (k = 0; k < 3; k++) {
        float c = isfp_inter[k];
        for (i = 0; i < LP_ORDER; i++)
            isp_q[k][i] = (1.0 - c) * isp4_past[i] + c * isp_q[3][i];
    }
}

/**
 * Decode an adaptive codebook index into pitch lag (except 6k60, 8k85 modes).
 * Calculate integer lag and fractional lag always using 1/4 resolution.
 * In 1st and 3rd subframes the index is relative to last subframe integer lag.
 *
 * @param[out]    lag_int          Decoded integer pitch lag
 * @param[out]    lag_frac         Decoded fractional pitch lag
 * @param[in]     pitch_index      Adaptive codebook pitch index
 * @param[in,out] base_lag_int     Base integer lag used in relative subframes
 * @param[in]     subframe         Current subframe index (0 to 3)
 */
static void decode_pitch_lag_high(int *lag_int, int *lag_frac, int pitch_index,
                                  uint8_t *base_lag_int, int subframe)
{
    if (subframe == 0 || subframe == 2) {
        if (pitch_index < 376) {
            *lag_int  = (pitch_index + 137) >> 2;
            *lag_frac = pitch_index - (*lag_int << 2) + 136;
        } else if (pitch_index < 440) {
            *lag_int  = (pitch_index + 257 - 376) >> 1;
            *lag_frac = (pitch_index - (*lag_int << 1) + 256 - 376) << 1;
            /* the actual resolution is 1/2 but expressed as 1/4 */
        } else {
            *lag_int  = pitch_index - 280;
            *lag_frac = 0;
        }
        /* minimum lag for next subframe */
        *base_lag_int = av_clip(*lag_int - 8 - (*lag_frac < 0),
                                AMRWB_P_DELAY_MIN, AMRWB_P_DELAY_MAX - 15);
        // XXX: the spec states clearly that *base_lag_int should be
        // the nearest integer to *lag_int (minus 8), but the ref code
        // actually always uses its floor, I'm following the latter
    } else {
        *lag_int  = (pitch_index + 1) >> 2;
        *lag_frac = pitch_index - (*lag_int << 2);
        *lag_int += *base_lag_int;
    }
}

/**
 * Decode an adaptive codebook index into pitch lag for 8k85 and 6k60 modes.
 * The description is analogous to decode_pitch_lag_high, but in 6k60 the
 * relative index is used for all subframes except the first.
 */
static void decode_pitch_lag_low(int *lag_int, int *lag_frac, int pitch_index,
                                 uint8_t *base_lag_int, int subframe, enum Mode mode)
{
    if (subframe == 0 || (subframe == 2 && mode != MODE_6k60)) {
        if (pitch_index < 116) {
            *lag_int  = (pitch_index + 69) >> 1;
            *lag_frac = (pitch_index - (*lag_int << 1) + 68) << 1;
        } else {
            *lag_int  = pitch_index - 24;
            *lag_frac = 0;
        }
        // XXX: same problem as before
        *base_lag_int = av_clip(*lag_int - 8 - (*lag_frac < 0),
                                AMRWB_P_DELAY_MIN, AMRWB_P_DELAY_MAX - 15);
    } else {
        *lag_int  = (pitch_index + 1) >> 1;
        *lag_frac = (pitch_index - (*lag_int << 1)) << 1;
        *lag_int += *base_lag_int;
    }
}

/**
 * Find the pitch vector by interpolating the past excitation at the
 * pitch delay, which is obtained in this function.
 *
 * @param[in,out] ctx              The context
 * @param[in]     amr_subframe     Current subframe data
 * @param[in]     subframe         Current subframe index (0 to 3)
 */
static void decode_pitch_vector(AMRWBContext *ctx,
                                const AMRWBSubFrame *amr_subframe,
                                const int subframe)
{
    int pitch_lag_int, pitch_lag_frac;
    int i;
    float *exc     = ctx->excitation;
    enum Mode mode = ctx->fr_cur_mode;

    if (mode <= MODE_8k85) {
        decode_pitch_lag_low(&pitch_lag_int, &pitch_lag_frac, amr_subframe->adap,
                              &ctx->base_pitch_lag, subframe, mode);
    } else
        decode_pitch_lag_high(&pitch_lag_int, &pitch_lag_frac, amr_subframe->adap,
                              &ctx->base_pitch_lag, subframe);

    ctx->pitch_lag_int = pitch_lag_int;
    pitch_lag_int += pitch_lag_frac > 0;

    /* Calculate the pitch vector by interpolating the past excitation at the
       pitch lag using a hamming windowed sinc function */
    ctx->acelpf_ctx.acelp_interpolatef(exc,
                          exc + 1 - pitch_lag_int,
                          ac_inter, 4,
                          pitch_lag_frac + (pitch_lag_frac > 0 ? 0 : 4),
                          LP_ORDER, AMRWB_SFR_SIZE + 1);

    /* Check which pitch signal path should be used
     * 6k60 and 8k85 modes have the ltp flag set to 0 */
    if (amr_subframe->ltp) {
        memcpy(ctx->pitch_vector, exc, AMRWB_SFR_SIZE * sizeof(float));
    } else {
        for (i = 0; i < AMRWB_SFR_SIZE; i++)
            ctx->pitch_vector[i] = 0.18 * exc[i - 1] + 0.64 * exc[i] +
                                   0.18 * exc[i + 1];
        memcpy(exc, ctx->pitch_vector, AMRWB_SFR_SIZE * sizeof(float));
    }
}

/** Get x bits in the index interval [lsb,lsb+len-1] inclusive */
#define BIT_STR(x,lsb,len) (((x) >> (lsb)) & ((1 << (len)) - 1))

/** Get the bit at specified position */
#define BIT_POS(x, p) (((x) >> (p)) & 1)

/**
 * The next six functions decode_[i]p_track decode exactly i pulses
 * positions and amplitudes (-1 or 1) in a subframe track using
 * an encoded pulse indexing (TS 26.190 section 5.8.2).
 *
 * The results are given in out[], in which a negative number means
 * amplitude -1 and vice versa (i.e., ampl(x) = x / abs(x) ).
 *
 * @param[out] out                 Output buffer (writes i elements)
 * @param[in]  code                Pulse index (no. of bits varies, see below)
 * @param[in]  m                   (log2) Number of potential positions
 * @param[in]  off                 Offset for decoded positions
 */
static inline void decode_1p_track(int *out, int code, int m, int off)
{
    int pos = BIT_STR(code, 0, m) + off; ///code: m+1 bits

    out[0] = BIT_POS(code, m) ? -pos : pos;
}

static inline void decode_2p_track(int *out, int code, int m, int off) ///code: 2m+1 bits
{
    int pos0 = BIT_STR(code, m, m) + off;
    int pos1 = BIT_STR(code, 0, m) + off;

    out[0] = BIT_POS(code, 2*m) ? -pos0 : pos0;
    out[1] = BIT_POS(code, 2*m) ? -pos1 : pos1;
    out[1] = pos0 > pos1 ? -out[1] : out[1];
}

static void decode_3p_track(int *out, int code, int m, int off) ///code: 3m+1 bits
{
    int half_2p = BIT_POS(code, 2*m - 1) << (m - 1);

    decode_2p_track(out, BIT_STR(code, 0, 2*m - 1),
                    m - 1, off + half_2p);
    decode_1p_track(out + 2, BIT_STR(code, 2*m, m + 1), m, off);
}

static void decode_4p_track(int *out, int code, int m, int off) ///code: 4m bits
{
    int half_4p, subhalf_2p;
    int b_offset = 1 << (m - 1);

    switch (BIT_STR(code, 4*m - 2, 2)) { /* case ID (2 bits) */
    case 0: /* 0 pulses in A, 4 pulses in B or vice versa */
        half_4p = BIT_POS(code, 4*m - 3) << (m - 1); // which has 4 pulses
        subhalf_2p = BIT_POS(code, 2*m - 3) << (m - 2);

        decode_2p_track(out, BIT_STR(code, 0, 2*m - 3),
                        m - 2, off + half_4p + subhalf_2p);
        decode_2p_track(out + 2, BIT_STR(code, 2*m - 2, 2*m - 1),
                        m - 1, off + half_4p);
        break;
    case 1: /* 1 pulse in A, 3 pulses in B */
        decode_1p_track(out, BIT_STR(code,  3*m - 2, m),
                        m - 1, off);
        decode_3p_track(out + 1, BIT_STR(code, 0, 3*m - 2),
                        m - 1, off + b_offset);
        break;
    case 2: /* 2 pulses in each half */
        decode_2p_track(out, BIT_STR(code, 2*m - 1, 2*m - 1),
                        m - 1, off);
        decode_2p_track(out + 2, BIT_STR(code, 0, 2*m - 1),
                        m - 1, off + b_offset);
        break;
    case 3: /* 3 pulses in A, 1 pulse in B */
        decode_3p_track(out, BIT_STR(code, m, 3*m - 2),
                        m - 1, off);
        decode_1p_track(out + 3, BIT_STR(code, 0, m),
                        m - 1, off + b_offset);
        break;
    }
}

static void decode_5p_track(int *out, int code, int m, int off) ///code: 5m bits
{
    int half_3p = BIT_POS(code, 5*m - 1) << (m - 1);

    decode_3p_track(out, BIT_STR(code, 2*m + 1, 3*m - 2),
                    m - 1, off + half_3p);

    decode_2p_track(out + 3, BIT_STR(code, 0, 2*m + 1), m, off);
}

static void decode_6p_track(int *out, int code, int m, int off) ///code: 6m-2 bits
{
    int b_offset = 1 << (m - 1);
    /* which half has more pulses in cases 0 to 2 */
    int half_more  = BIT_POS(code, 6*m - 5) << (m - 1);
    int half_other = b_offset - half_more;

    switch (BIT_STR(code, 6*m - 4, 2)) { /* case ID (2 bits) */
    case 0: /* 0 pulses in A, 6 pulses in B or vice versa */
        decode_1p_track(out, BIT_STR(code, 0, m),
                        m - 1, off + half_more);
        decode_5p_track(out + 1, BIT_STR(code, m, 5*m - 5),
                        m - 1, off + half_more);
        break;
    case 1: /* 1 pulse in A, 5 pulses in B or vice versa */
        decode_1p_track(out, BIT_STR(code, 0, m),
                        m - 1, off + half_other);
        decode_5p_track(out + 1, BIT_STR(code, m, 5*m - 5),
                        m - 1, off + half_more);
        break;
    case 2: /* 2 pulses in A, 4 pulses in B or vice versa */
        decode_2p_track(out, BIT_STR(code, 0, 2*m - 1),
                        m - 1, off + half_other);
        decode_4p_track(out + 2, BIT_STR(code, 2*m - 1, 4*m - 4),
                        m - 1, off + half_more);
        break;
    case 3: /* 3 pulses in A, 3 pulses in B */
        decode_3p_track(out, BIT_STR(code, 3*m - 2, 3*m - 2),
                        m - 1, off);
        decode_3p_track(out + 3, BIT_STR(code, 0, 3*m - 2),
                        m - 1, off + b_offset);
        break;
    }
}

/**
 * Decode the algebraic codebook index to pulse positions and signs,
 * then construct the algebraic codebook vector.
 *
 * @param[out] fixed_vector        Buffer for the fixed codebook excitation
 * @param[in]  pulse_hi            MSBs part of the pulse index array (higher modes only)
 * @param[in]  pulse_lo            LSBs part of the pulse index array
 * @param[in]  mode                Mode of the current frame
 */
static void decode_fixed_vector(float *fixed_vector, const uint16_t *pulse_hi,
                                const uint16_t *pulse_lo, const enum Mode mode)
{
    /* sig_pos stores for each track the decoded pulse position indexes
     * (1-based) multiplied by its corresponding amplitude (+1 or -1) */
    int sig_pos[4][6];
    int spacing = (mode == MODE_6k60) ? 2 : 4;
    int i, j;

    switch (mode) {
    case MODE_6k60:
        for (i = 0; i < 2; i++)
            decode_1p_track(sig_pos[i], pulse_lo[i], 5, 1);
        break;
    case MODE_8k85:
        for (i = 0; i < 4; i++)
            decode_1p_track(sig_pos[i], pulse_lo[i], 4, 1);
        break;
    case MODE_12k65:
        for (i = 0; i < 4; i++)
            decode_2p_track(sig_pos[i], pulse_lo[i], 4, 1);
        break;
    case MODE_14k25:
        for (i = 0; i < 2; i++)
            decode_3p_track(sig_pos[i], pulse_lo[i], 4, 1);
        for (i = 2; i < 4; i++)
            decode_2p_track(sig_pos[i], pulse_lo[i], 4, 1);
        break;
    case MODE_15k85:
        for (i = 0; i < 4; i++)
            decode_3p_track(sig_pos[i], pulse_lo[i], 4, 1);
        break;
    case MODE_18k25:
        for (i = 0; i < 4; i++)
            decode_4p_track(sig_pos[i], (int) pulse_lo[i] +
                           ((int) pulse_hi[i] << 14), 4, 1);
        break;
    case MODE_19k85:
        for (i = 0; i < 2; i++)
            decode_5p_track(sig_pos[i], (int) pulse_lo[i] +
                           ((int) pulse_hi[i] << 10), 4, 1);
        for (i = 2; i < 4; i++)
            decode_4p_track(sig_pos[i], (int) pulse_lo[i] +
                           ((int) pulse_hi[i] << 14), 4, 1);
        break;
    case MODE_23k05:
    case MODE_23k85:
        for (i = 0; i < 4; i++)
            decode_6p_track(sig_pos[i], (int) pulse_lo[i] +
                           ((int) pulse_hi[i] << 11), 4, 1);
        break;
    }

    memset(fixed_vector, 0, sizeof(float) * AMRWB_SFR_SIZE);

    for (i = 0; i < 4; i++)
        for (j = 0; j < pulses_nb_per_mode_tr[mode][i]; j++) {
            int pos = (FFABS(sig_pos[i][j]) - 1) * spacing + i;

            fixed_vector[pos] += sig_pos[i][j] < 0 ? -1.0 : 1.0;
        }
}

/**
 * Decode pitch gain and fixed gain correction factor.
 *
 * @param[in]  vq_gain             Vector-quantized index for gains
 * @param[in]  mode                Mode of the current frame
 * @param[out] fixed_gain_factor   Decoded fixed gain correction factor
 * @param[out] pitch_gain          Decoded pitch gain
 */
static void decode_gains(const uint8_t vq_gain, const enum Mode mode,
                         float *fixed_gain_factor, float *pitch_gain)
{
    const int16_t *gains = (mode <= MODE_8k85 ? qua_gain_6b[vq_gain] :
                                                qua_gain_7b[vq_gain]);

    *pitch_gain        = gains[0] * (1.0f / (1 << 14));
    *fixed_gain_factor = gains[1] * (1.0f / (1 << 11));
}

/**
 * Apply pitch sharpening filters to the fixed codebook vector.
 *
 * @param[in]     ctx              The context
 * @param[in,out] fixed_vector     Fixed codebook excitation
 */
// XXX: Spec states this procedure should be applied when the pitch
// lag is less than 64, but this checking seems absent in reference and AMR-NB
static void pitch_sharpening(AMRWBContext *ctx, float *fixed_vector)
{
    int i;

    /* Tilt part */
    for (i = AMRWB_SFR_SIZE - 1; i != 0; i--)
        fixed_vector[i] -= fixed_vector[i - 1] * ctx->tilt_coef;

    /* Periodicity enhancement part */
    for (i = ctx->pitch_lag_int; i < AMRWB_SFR_SIZE; i++)
        fixed_vector[i] += fixed_vector[i - ctx->pitch_lag_int] * 0.85;
}

/**
 * Calculate the voicing factor (-1.0 = unvoiced to 1.0 = voiced).
 *
 * @param[in] p_vector, f_vector   Pitch and fixed excitation vectors
 * @param[in] p_gain, f_gain       Pitch and fixed gains
 * @param[in] ctx                  The context
 */
// XXX: There is something wrong with the precision here! The magnitudes
// of the energies are not correct. Please check the reference code carefully
static float voice_factor(float *p_vector, float p_gain,
                          float *f_vector, float f_gain,
                          CELPMContext *ctx)
{
    double p_ener = (double) ctx->dot_productf(p_vector, p_vector,
                                                          AMRWB_SFR_SIZE) *
                    p_gain * p_gain;
    double f_ener = (double) ctx->dot_productf(f_vector, f_vector,
                                                          AMRWB_SFR_SIZE) *
                    f_gain * f_gain;

    return (p_ener - f_ener) / (p_ener + f_ener);
}

/**
 * Reduce fixed vector sparseness by smoothing with one of three IR filters,
 * also known as "adaptive phase dispersion".
 *
 * @param[in]     ctx              The context
 * @param[in,out] fixed_vector     Unfiltered fixed vector
 * @param[out]    buf              Space for modified vector if necessary
 *
 * @return The potentially overwritten filtered fixed vector address
 */
static float *anti_sparseness(AMRWBContext *ctx,
                              float *fixed_vector, float *buf)
{
    int ir_filter_nr;

    if (ctx->fr_cur_mode > MODE_8k85) // no filtering in higher modes
        return fixed_vector;

    if (ctx->pitch_gain[0] < 0.6) {
        ir_filter_nr = 0;      // strong filtering
    } else if (ctx->pitch_gain[0] < 0.9) {
        ir_filter_nr = 1;      // medium filtering
    } else
        ir_filter_nr = 2;      // no filtering

    /* detect 'onset' */
    if (ctx->fixed_gain[0] > 3.0 * ctx->fixed_gain[1]) {
        if (ir_filter_nr < 2)
            ir_filter_nr++;
    } else {
        int i, count = 0;

        for (i = 0; i < 6; i++)
            if (ctx->pitch_gain[i] < 0.6)
                count++;

        if (count > 2)
            ir_filter_nr = 0;

        if (ir_filter_nr > ctx->prev_ir_filter_nr + 1)
            ir_filter_nr--;
    }

    /* update ir filter strength history */
    ctx->prev_ir_filter_nr = ir_filter_nr;

    ir_filter_nr += (ctx->fr_cur_mode == MODE_8k85);

    if (ir_filter_nr < 2) {
        int i;
        const float *coef = ir_filters_lookup[ir_filter_nr];

        /* Circular convolution code in the reference
         * decoder was modified to avoid using one
         * extra array. The filtered vector is given by:
         *
         * c2(n) = sum(i,0,len-1){ c(i) * coef( (n - i + len) % len ) }
         */

        memset(buf, 0, sizeof(float) * AMRWB_SFR_SIZE);
        for (i = 0; i < AMRWB_SFR_SIZE; i++)
            if (fixed_vector[i])
                ff_celp_circ_addf(buf, buf, coef, i, fixed_vector[i],
                                  AMRWB_SFR_SIZE);
        fixed_vector = buf;
    }

    return fixed_vector;
}

/**
 * Calculate a stability factor {teta} based on distance between
 * current and past isf. A value of 1 shows maximum signal stability.
 */
static float stability_factor(const float *isf, const float *isf_past)
{
    int i;
    float acc = 0.0;

    for (i = 0; i < LP_ORDER - 1; i++)
        acc += (isf[i] - isf_past[i]) * (isf[i] - isf_past[i]);

    // XXX: This part is not so clear from the reference code
    // the result is more accurate changing the "/ 256" to "* 512"
    return FFMAX(0.0, 1.25 - acc * 0.8 * 512);
}

/**
 * Apply a non-linear fixed gain smoothing in order to reduce
 * fluctuation in the energy of excitation.
 *
 * @param[in]     fixed_gain       Unsmoothed fixed gain
 * @param[in,out] prev_tr_gain     Previous threshold gain (updated)
 * @param[in]     voice_fac        Frame voicing factor
 * @param[in]     stab_fac         Frame stability factor
 *
 * @return The smoothed gain
 */
static float noise_enhancer(float fixed_gain, float *prev_tr_gain,
                            float voice_fac,  float stab_fac)
{
    float sm_fac = 0.5 * (1 - voice_fac) * stab_fac;
    float g0;

    // XXX: the following fixed-point constants used to in(de)crement
    // gain by 1.5dB were taken from the reference code, maybe it could
    // be simpler
    if (fixed_gain < *prev_tr_gain) {
        g0 = FFMIN(*prev_tr_gain, fixed_gain + fixed_gain *
                     (6226 * (1.0f / (1 << 15)))); // +1.5 dB
    } else
        g0 = FFMAX(*prev_tr_gain, fixed_gain *
                    (27536 * (1.0f / (1 << 15)))); // -1.5 dB

    *prev_tr_gain = g0; // update next frame threshold

    return sm_fac * g0 + (1 - sm_fac) * fixed_gain;
}

/**
 * Filter the fixed_vector to emphasize the higher frequencies.
 *
 * @param[in,out] fixed_vector     Fixed codebook vector
 * @param[in]     voice_fac        Frame voicing factor
 */
static void pitch_enhancer(float *fixed_vector, float voice_fac)
{
    int i;
    float cpe  = 0.125 * (1 + voice_fac);
    float last = fixed_vector[0]; // holds c(i - 1)

    fixed_vector[0] -= cpe * fixed_vector[1];

    for (i = 1; i < AMRWB_SFR_SIZE - 1; i++) {
        float cur = fixed_vector[i];

        fixed_vector[i] -= cpe * (last + fixed_vector[i + 1]);
        last = cur;
    }

    fixed_vector[AMRWB_SFR_SIZE - 1] -= cpe * last;
}

/**
 * Conduct 16th order linear predictive coding synthesis from excitation.
 *
 * @param[in]     ctx              Pointer to the AMRWBContext
 * @param[in]     lpc              Pointer to the LPC coefficients
 * @param[out]    excitation       Buffer for synthesis final excitation
 * @param[in]     fixed_gain       Fixed codebook gain for synthesis
 * @param[in]     fixed_vector     Algebraic codebook vector
 * @param[in,out] samples          Pointer to the output samples and memory
 */
static void synthesis(AMRWBContext *ctx, float *lpc, float *excitation,
                      float fixed_gain, const float *fixed_vector,
                      float *samples)
{
    ctx->acelpv_ctx.weighted_vector_sumf(excitation, ctx->pitch_vector, fixed_vector,
                            ctx->pitch_gain[0], fixed_gain, AMRWB_SFR_SIZE);

    /* emphasize pitch vector contribution in low bitrate modes */
    if (ctx->pitch_gain[0] > 0.5 && ctx->fr_cur_mode <= MODE_8k85) {
        int i;
        float energy = ctx->celpm_ctx.dot_productf(excitation, excitation,
                                                    AMRWB_SFR_SIZE);

        // XXX: Weird part in both ref code and spec. A unknown parameter
        // {beta} seems to be identical to the current pitch gain
        float pitch_factor = 0.25 * ctx->pitch_gain[0] * ctx->pitch_gain[0];

        for (i = 0; i < AMRWB_SFR_SIZE; i++)
            excitation[i] += pitch_factor * ctx->pitch_vector[i];

        ff_scale_vector_to_given_sum_of_squares(excitation, excitation,
                                                energy, AMRWB_SFR_SIZE);
    }

    ctx->celpf_ctx.celp_lp_synthesis_filterf(samples, lpc, excitation,
                                 AMRWB_SFR_SIZE, LP_ORDER);
}

/**
 * Apply to synthesis a de-emphasis filter of the form:
 * H(z) = 1 / (1 - m * z^-1)
 *
 * @param[out]    out              Output buffer
 * @param[in]     in               Input samples array with in[-1]
 * @param[in]     m                Filter coefficient
 * @param[in,out] mem              State from last filtering
 */
static void de_emphasis(float *out, float *in, float m, float mem[1])
{
    int i;

    out[0] = in[0] + m * mem[0];

    for (i = 1; i < AMRWB_SFR_SIZE; i++)
         out[i] = in[i] + out[i - 1] * m;

    mem[0] = out[AMRWB_SFR_SIZE - 1];
}

/**
 * Upsample a signal by 5/4 ratio (from 12.8kHz to 16kHz) using
 * a FIR interpolation filter. Uses past data from before *in address.
 *
 * @param[out] out                 Buffer for interpolated signal
 * @param[in]  in                  Current signal data (length 0.8*o_size)
 * @param[in]  o_size              Output signal length
 * @param[in] ctx                  The context
 */
static void upsample_5_4(float *out, const float *in, int o_size, CELPMContext *ctx)
{
    const float *in0 = in - UPS_FIR_SIZE + 1;
    int i, j, k;
    int int_part = 0, frac_part;

    i = 0;
    for (j = 0; j < o_size / 5; j++) {
        out[i] = in[int_part];
        frac_part = 4;
        i++;

        for (k = 1; k < 5; k++) {
            out[i] = ctx->dot_productf(in0 + int_part,
                                                  upsample_fir[4 - frac_part],
                                                  UPS_MEM_SIZE);
            int_part++;
            frac_part--;
            i++;
        }
    }
}

/**
 * Calculate the high-band gain based on encoded index (23k85 mode) or
 * on the low-band speech signal and the Voice Activity Detection flag.
 *
 * @param[in] ctx                  The context
 * @param[in] synth                LB speech synthesis at 12.8k
 * @param[in] hb_idx               Gain index for mode 23k85 only
 * @param[in] vad                  VAD flag for the frame
 */
static float find_hb_gain(AMRWBContext *ctx, const float *synth,
                          uint16_t hb_idx, uint8_t vad)
{
    int wsp = (vad > 0);
    float tilt;

    if (ctx->fr_cur_mode == MODE_23k85)
        return qua_hb_gain[hb_idx] * (1.0f / (1 << 14));

    tilt = ctx->celpm_ctx.dot_productf(synth, synth + 1, AMRWB_SFR_SIZE - 1) /
           ctx->celpm_ctx.dot_productf(synth, synth, AMRWB_SFR_SIZE);

    /* return gain bounded by [0.1, 1.0] */
    return av_clipf((1.0 - FFMAX(0.0, tilt)) * (1.25 - 0.25 * wsp), 0.1, 1.0);
}

/**
 * Generate the high-band excitation with the same energy from the lower
 * one and scaled by the given gain.
 *
 * @param[in]  ctx                 The context
 * @param[out] hb_exc              Buffer for the excitation
 * @param[in]  synth_exc           Low-band excitation used for synthesis
 * @param[in]  hb_gain             Wanted excitation gain
 */
static void scaled_hb_excitation(AMRWBContext *ctx, float *hb_exc,
                                 const float *synth_exc, float hb_gain)
{
    int i;
    float energy = ctx->celpm_ctx.dot_productf(synth_exc, synth_exc,
                                                AMRWB_SFR_SIZE);

    /* Generate a white-noise excitation */
    for (i = 0; i < AMRWB_SFR_SIZE_16k; i++)
        hb_exc[i] = 32768.0 - (uint16_t) av_lfg_get(&ctx->prng);

    ff_scale_vector_to_given_sum_of_squares(hb_exc, hb_exc,
                                            energy * hb_gain * hb_gain,
                                            AMRWB_SFR_SIZE_16k);
}

/**
 * Calculate the auto-correlation for the ISF difference vector.
 */
static float auto_correlation(float *diff_isf, float mean, int lag)
{
    int i;
    float sum = 0.0;

    for (i = 7; i < LP_ORDER - 2; i++) {
        float prod = (diff_isf[i] - mean) * (diff_isf[i - lag] - mean);
        sum += prod * prod;
    }
    return sum;
}

/**
 * Extrapolate a ISF vector to the 16kHz range (20th order LP)
 * used at mode 6k60 LP filter for the high frequency band.
 *
 * @param[out] isf Buffer for extrapolated isf; contains LP_ORDER
 *                 values on input
 */
static void extrapolate_isf(float isf[LP_ORDER_16k])
{
    float diff_isf[LP_ORDER - 2], diff_mean;
    float corr_lag[3];
    float est, scale;
    int i, j, i_max_corr;

    isf[LP_ORDER_16k - 1] = isf[LP_ORDER - 1];

    /* Calculate the difference vector */
    for (i = 0; i < LP_ORDER - 2; i++)
        diff_isf[i] = isf[i + 1] - isf[i];

    diff_mean = 0.0;
    for (i = 2; i < LP_ORDER - 2; i++)
        diff_mean += diff_isf[i] * (1.0f / (LP_ORDER - 4));

    /* Find which is the maximum autocorrelation */
    i_max_corr = 0;
    for (i = 0; i < 3; i++) {
        corr_lag[i] = auto_correlation(diff_isf, diff_mean, i + 2);

        if (corr_lag[i] > corr_lag[i_max_corr])
            i_max_corr = i;
    }
    i_max_corr++;

    for (i = LP_ORDER - 1; i < LP_ORDER_16k - 1; i++)
        isf[i] = isf[i - 1] + isf[i - 1 - i_max_corr]
                            - isf[i - 2 - i_max_corr];

    /* Calculate an estimate for ISF(18) and scale ISF based on the error */
    est   = 7965 + (isf[2] - isf[3] - isf[4]) / 6.0;
    scale = 0.5 * (FFMIN(est, 7600) - isf[LP_ORDER - 2]) /
            (isf[LP_ORDER_16k - 2] - isf[LP_ORDER - 2]);

    for (i = LP_ORDER - 1, j = 0; i < LP_ORDER_16k - 1; i++, j++)
        diff_isf[j] = scale * (isf[i] - isf[i - 1]);

    /* Stability insurance */
    for (i = 1; i < LP_ORDER_16k - LP_ORDER; i++)
        if (diff_isf[i] + diff_isf[i - 1] < 5.0) {
            if (diff_isf[i] > diff_isf[i - 1]) {
                diff_isf[i - 1] = 5.0 - diff_isf[i];
            } else
                diff_isf[i] = 5.0 - diff_isf[i - 1];
        }

    for (i = LP_ORDER - 1, j = 0; i < LP_ORDER_16k - 1; i++, j++)
        isf[i] = isf[i - 1] + diff_isf[j] * (1.0f / (1 << 15));

    /* Scale the ISF vector for 16000 Hz */
    for (i = 0; i < LP_ORDER_16k - 1; i++)
        isf[i] *= 0.8;
}

/**
 * Spectral expand the LP coefficients using the equation:
 *   y[i] = x[i] * (gamma ** i)
 *
 * @param[out] out                 Output buffer (may use input array)
 * @param[in]  lpc                 LP coefficients array
 * @param[in]  gamma               Weighting factor
 * @param[in]  size                LP array size
 */
static void lpc_weighting(float *out, const float *lpc, float gamma, int size)
{
    int i;
    float fac = gamma;

    for (i = 0; i < size; i++) {
        out[i] = lpc[i] * fac;
        fac   *= gamma;
    }
}

/**
 * Conduct 20th order linear predictive coding synthesis for the high
 * frequency band excitation at 16kHz.
 *
 * @param[in]     ctx              The context
 * @param[in]     subframe         Current subframe index (0 to 3)
 * @param[in,out] samples          Pointer to the output speech samples
 * @param[in]     exc              Generated white-noise scaled excitation
 * @param[in]     isf              Current frame isf vector
 * @param[in]     isf_past         Past frame final isf vector
 */
static void hb_synthesis(AMRWBContext *ctx, int subframe, float *samples,
                         const float *exc, const float *isf, const float *isf_past)
{
    float hb_lpc[LP_ORDER_16k];
    enum Mode mode = ctx->fr_cur_mode;

    if (mode == MODE_6k60) {
        float e_isf[LP_ORDER_16k]; // ISF vector for extrapolation
        double e_isp[LP_ORDER_16k];

        ctx->acelpv_ctx.weighted_vector_sumf(e_isf, isf_past, isf, isfp_inter[subframe],
                                1.0 - isfp_inter[subframe], LP_ORDER);

        extrapolate_isf(e_isf);

        e_isf[LP_ORDER_16k - 1] *= 2.0;
        ff_acelp_lsf2lspd(e_isp, e_isf, LP_ORDER_16k);
        ff_amrwb_lsp2lpc(e_isp, hb_lpc, LP_ORDER_16k);

        lpc_weighting(hb_lpc, hb_lpc, 0.9, LP_ORDER_16k);
    } else {
        lpc_weighting(hb_lpc, ctx->lp_coef[subframe], 0.6, LP_ORDER);
    }

    ctx->celpf_ctx.celp_lp_synthesis_filterf(samples, hb_lpc, exc, AMRWB_SFR_SIZE_16k,
                                 (mode == MODE_6k60) ? LP_ORDER_16k : LP_ORDER);
}

/**
 * Apply a 15th order filter to high-band samples.
 * The filter characteristic depends on the given coefficients.
 *
 * @param[out]    out              Buffer for filtered output
 * @param[in]     fir_coef         Filter coefficients
 * @param[in,out] mem              State from last filtering (updated)
 * @param[in]     in               Input speech data (high-band)
 *
 * @remark It is safe to pass the same array in in and out parameters
 */

#ifndef hb_fir_filter
static void hb_fir_filter(float *out, const float fir_coef[HB_FIR_SIZE + 1],
                          float mem[HB_FIR_SIZE], const float *in)
{
    int i, j;
    float data[AMRWB_SFR_SIZE_16k + HB_FIR_SIZE]; // past and current samples

    memcpy(data, mem, HB_FIR_SIZE * sizeof(float));
    memcpy(data + HB_FIR_SIZE, in, AMRWB_SFR_SIZE_16k * sizeof(float));

    for (i = 0; i < AMRWB_SFR_SIZE_16k; i++) {
        out[i] = 0.0;
        for (j = 0; j <= HB_FIR_SIZE; j++)
            out[i] += data[i + j] * fir_coef[j];
    }

    memcpy(mem, data + AMRWB_SFR_SIZE_16k, HB_FIR_SIZE * sizeof(float));
}
#endif /* hb_fir_filter */

/**
 * Update context state before the next subframe.
 */
static void update_sub_state(AMRWBContext *ctx)
{
    memmove(&ctx->excitation_buf[0], &ctx->excitation_buf[AMRWB_SFR_SIZE],
            (AMRWB_P_DELAY_MAX + LP_ORDER + 1) * sizeof(float));

    memmove(&ctx->pitch_gain[1], &ctx->pitch_gain[0], 5 * sizeof(float));
    memmove(&ctx->fixed_gain[1], &ctx->fixed_gain[0], 1 * sizeof(float));

    memmove(&ctx->samples_az[0], &ctx->samples_az[AMRWB_SFR_SIZE],
            LP_ORDER * sizeof(float));
    memmove(&ctx->samples_up[0], &ctx->samples_up[AMRWB_SFR_SIZE],
            UPS_MEM_SIZE * sizeof(float));
    memmove(&ctx->samples_hb[0], &ctx->samples_hb[AMRWB_SFR_SIZE_16k],
            LP_ORDER_16k * sizeof(float));
}

static int amrwb_decode_frame(AVCodecContext *avctx, void *data,
                              int *got_frame_ptr, AVPacket *avpkt)
{
    AMRWBContext *ctx  = avctx->priv_data;
    AVFrame *frame     = data;
    AMRWBFrame   *cf   = &ctx->frame;
    const uint8_t *buf = avpkt->data;
    int buf_size       = avpkt->size;
    int expected_fr_size, header_size;
    float *buf_out;
    float spare_vector[AMRWB_SFR_SIZE];      // extra stack space to hold result from anti-sparseness processing
    float fixed_gain_factor;                 // fixed gain correction factor (gamma)
    float *synth_fixed_vector;               // pointer to the fixed vector that synthesis should use
    float synth_fixed_gain;                  // the fixed gain that synthesis should use
    float voice_fac, stab_fac;               // parameters used for gain smoothing
    float synth_exc[AMRWB_SFR_SIZE];         // post-processed excitation for synthesis
    float hb_exc[AMRWB_SFR_SIZE_16k];        // excitation for the high frequency band
    float hb_samples[AMRWB_SFR_SIZE_16k];    // filtered high-band samples from synthesis
    float hb_gain;
    int sub, i, ret;

    /* get output buffer */
    frame->nb_samples = 4 * AMRWB_SFR_SIZE_16k;
    if ((ret = ff_get_buffer(avctx, frame)) < 0) {
        av_log(avctx, AV_LOG_ERROR, "get_buffer() failed\n");
        return ret;
    }
    buf_out = (float *)frame->data[0];

    header_size      = decode_mime_header(ctx, buf);
    if (ctx->fr_cur_mode > MODE_SID) {
        av_log(avctx, AV_LOG_ERROR,
               "Invalid mode %d\n", ctx->fr_cur_mode);
        return AVERROR_INVALIDDATA;
    }
    expected_fr_size = ((cf_sizes_wb[ctx->fr_cur_mode] + 7) >> 3) + 1;

    if (buf_size < expected_fr_size) {
        av_log(avctx, AV_LOG_ERROR,
            "Frame too small (%d bytes). Truncated file?\n", buf_size);
        *got_frame_ptr = 0;
        return AVERROR_INVALIDDATA;
    }

    if (!ctx->fr_quality || ctx->fr_cur_mode > MODE_SID)
        av_log(avctx, AV_LOG_ERROR, "Encountered a bad or corrupted frame\n");

    if (ctx->fr_cur_mode == MODE_SID) { /* Comfort noise frame */
        av_log_missing_feature(avctx, "SID mode", 1);
        return AVERROR_PATCHWELCOME;
    }

    ff_amr_bit_reorder((uint16_t *) &ctx->frame, sizeof(AMRWBFrame),
        buf + header_size, amr_bit_orderings_by_mode[ctx->fr_cur_mode]);

    /* Decode the quantized ISF vector */
    if (ctx->fr_cur_mode == MODE_6k60) {
        decode_isf_indices_36b(cf->isp_id, ctx->isf_cur);
    } else {
        decode_isf_indices_46b(cf->isp_id, ctx->isf_cur);
    }

    isf_add_mean_and_past(ctx->isf_cur, ctx->isf_q_past);
    ff_set_min_dist_lsf(ctx->isf_cur, MIN_ISF_SPACING, LP_ORDER - 1);

    stab_fac = stability_factor(ctx->isf_cur, ctx->isf_past_final);

    ctx->isf_cur[LP_ORDER - 1] *= 2.0;
    ff_acelp_lsf2lspd(ctx->isp[3], ctx->isf_cur, LP_ORDER);

    /* Generate a ISP vector for each subframe */
    if (ctx->first_frame) {
        ctx->first_frame = 0;
        memcpy(ctx->isp_sub4_past, ctx->isp[3], LP_ORDER * sizeof(double));
    }
    interpolate_isp(ctx->isp, ctx->isp_sub4_past);

    for (sub = 0; sub < 4; sub++)
        ff_amrwb_lsp2lpc(ctx->isp[sub], ctx->lp_coef[sub], LP_ORDER);

    for (sub = 0; sub < 4; sub++) {
        const AMRWBSubFrame *cur_subframe = &cf->subframe[sub];
        float *sub_buf = buf_out + sub * AMRWB_SFR_SIZE_16k;

        /* Decode adaptive codebook (pitch vector) */
        decode_pitch_vector(ctx, cur_subframe, sub);
        /* Decode innovative codebook (fixed vector) */
        decode_fixed_vector(ctx->fixed_vector, cur_subframe->pul_ih,
                            cur_subframe->pul_il, ctx->fr_cur_mode);

        pitch_sharpening(ctx, ctx->fixed_vector);

        decode_gains(cur_subframe->vq_gain, ctx->fr_cur_mode,
                     &fixed_gain_factor, &ctx->pitch_gain[0]);

        ctx->fixed_gain[0] =
            ff_amr_set_fixed_gain(fixed_gain_factor,
                                  ctx->celpm_ctx.dot_productf(ctx->fixed_vector,
                                                               ctx->fixed_vector,
                                                               AMRWB_SFR_SIZE) /
                                  AMRWB_SFR_SIZE,
                       ctx->prediction_error,
                       ENERGY_MEAN, energy_pred_fac);

        /* Calculate voice factor and store tilt for next subframe */
        voice_fac      = voice_factor(ctx->pitch_vector, ctx->pitch_gain[0],
                                      ctx->fixed_vector, ctx->fixed_gain[0],
                                      &ctx->celpm_ctx);
        ctx->tilt_coef = voice_fac * 0.25 + 0.25;

        /* Construct current excitation */
        for (i = 0; i < AMRWB_SFR_SIZE; i++) {
            ctx->excitation[i] *= ctx->pitch_gain[0];
            ctx->excitation[i] += ctx->fixed_gain[0] * ctx->fixed_vector[i];
            ctx->excitation[i] = truncf(ctx->excitation[i]);
        }

        /* Post-processing of excitation elements */
        synth_fixed_gain = noise_enhancer(ctx->fixed_gain[0], &ctx->prev_tr_gain,
                                          voice_fac, stab_fac);

        synth_fixed_vector = anti_sparseness(ctx, ctx->fixed_vector,
                                             spare_vector);

        pitch_enhancer(synth_fixed_vector, voice_fac);

        synthesis(ctx, ctx->lp_coef[sub], synth_exc, synth_fixed_gain,
                  synth_fixed_vector, &ctx->samples_az[LP_ORDER]);

        /* Synthesis speech post-processing */
        de_emphasis(&ctx->samples_up[UPS_MEM_SIZE],
                    &ctx->samples_az[LP_ORDER], PREEMPH_FAC, ctx->demph_mem);

        ctx->acelpf_ctx.acelp_apply_order_2_transfer_function(&ctx->samples_up[UPS_MEM_SIZE],
            &ctx->samples_up[UPS_MEM_SIZE], hpf_zeros, hpf_31_poles,
            hpf_31_gain, ctx->hpf_31_mem, AMRWB_SFR_SIZE);

        upsample_5_4(sub_buf, &ctx->samples_up[UPS_FIR_SIZE],
                     AMRWB_SFR_SIZE_16k, &ctx->celpm_ctx);

        /* High frequency band (6.4 - 7.0 kHz) generation part */
        ctx->acelpf_ctx.acelp_apply_order_2_transfer_function(hb_samples,
            &ctx->samples_up[UPS_MEM_SIZE], hpf_zeros, hpf_400_poles,
            hpf_400_gain, ctx->hpf_400_mem, AMRWB_SFR_SIZE);

        hb_gain = find_hb_gain(ctx, hb_samples,
                               cur_subframe->hb_gain, cf->vad);

        scaled_hb_excitation(ctx, hb_exc, synth_exc, hb_gain);

        hb_synthesis(ctx, sub, &ctx->samples_hb[LP_ORDER_16k],
                     hb_exc, ctx->isf_cur, ctx->isf_past_final);

        /* High-band post-processing filters */
        hb_fir_filter(hb_samples, bpf_6_7_coef, ctx->bpf_6_7_mem,
                      &ctx->samples_hb[LP_ORDER_16k]);

        if (ctx->fr_cur_mode == MODE_23k85)
            hb_fir_filter(hb_samples, lpf_7_coef, ctx->lpf_7_mem,
                          hb_samples);

        /* Add the low and high frequency bands */
        for (i = 0; i < AMRWB_SFR_SIZE_16k; i++)
            sub_buf[i] = (sub_buf[i] + hb_samples[i]) * (1.0f / (1 << 15));

        /* Update buffers and history */
        update_sub_state(ctx);
    }

    /* update state for next frame */
    memcpy(ctx->isp_sub4_past, ctx->isp[3], LP_ORDER * sizeof(ctx->isp[3][0]));
    memcpy(ctx->isf_past_final, ctx->isf_cur, LP_ORDER * sizeof(float));

    *got_frame_ptr = 1;

    return expected_fr_size;
}

AVCodec ff_amrwb_decoder = {
    .name           = "amrwb",
    .type           = AVMEDIA_TYPE_AUDIO,
    .id             = AV_CODEC_ID_AMR_WB,
    .priv_data_size = sizeof(AMRWBContext),
    .init           = amrwb_decode_init,
    .decode         = amrwb_decode_frame,
    .capabilities   = CODEC_CAP_DR1,
    .long_name      = NULL_IF_CONFIG_SMALL("AMR-WB (Adaptive Multi-Rate WideBand)"),
    .sample_fmts    = (const enum AVSampleFormat[]){ AV_SAMPLE_FMT_FLT,
                                                     AV_SAMPLE_FMT_NONE },
};<|MERGE_RESOLUTION|>--- conflicted
+++ resolved
@@ -120,17 +120,11 @@
     for (i = 0; i < 4; i++)
         ctx->prediction_error[i] = MIN_ENERGY;
 
-<<<<<<< HEAD
-    avcodec_get_frame_defaults(&ctx->avframe);
-    avctx->coded_frame = &ctx->avframe;
-
     ff_acelp_filter_init(&ctx->acelpf_ctx);
     ff_acelp_vectors_init(&ctx->acelpv_ctx);
     ff_celp_filter_init(&ctx->celpf_ctx);
     ff_celp_math_init(&ctx->celpm_ctx);
 
-=======
->>>>>>> 5cc0bd2c
     return 0;
 }
 
