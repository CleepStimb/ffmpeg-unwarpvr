--- conflicted
+++ resolved
@@ -162,30 +162,18 @@
             for (j = 0; j < 16; j++)
                 qm->bScalingLists4x4[i][j] = h->pps.scaling_matrix4[i][j];
 
-<<<<<<< HEAD
-        for (j = 0; j < 64; j++) {
-            qm->bScalingLists8x8[0][j] = h->pps.scaling_matrix8[0][j];
-            qm->bScalingLists8x8[1][j] = h->pps.scaling_matrix8[3][j];
-=======
         for (i = 0; i < 64; i++) {
             qm->bScalingLists8x8[0][i] = h->pps.scaling_matrix8[0][i];
             qm->bScalingLists8x8[1][i] = h->pps.scaling_matrix8[3][i];
->>>>>>> 08bd22a6
         }
     } else {
         for (i = 0; i < 6; i++)
             for (j = 0; j < 16; j++)
                 qm->bScalingLists4x4[i][j] = h->pps.scaling_matrix4[i][zigzag_scan[j]];
 
-<<<<<<< HEAD
-        for (j = 0; j < 64; j++) {
-            qm->bScalingLists8x8[0][j] = h->pps.scaling_matrix8[0][ff_zigzag_direct[j]];
-            qm->bScalingLists8x8[1][j] = h->pps.scaling_matrix8[3][ff_zigzag_direct[j]];
-=======
         for (i = 0; i < 64; i++) {
             qm->bScalingLists8x8[0][i] = h->pps.scaling_matrix8[0][ff_zigzag_direct[i]];
             qm->bScalingLists8x8[1][i] = h->pps.scaling_matrix8[3][ff_zigzag_direct[i]];
->>>>>>> 08bd22a6
         }
     }
 }
