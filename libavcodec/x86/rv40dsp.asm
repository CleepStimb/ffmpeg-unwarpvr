;******************************************************************************
;* MMX/SSE2-optimized functions for the RV40 decoder
;* Copyright (C) 2012 Christophe Gisquet <christophe.gisquet@gmail.com>
;*
;* This file is part of Libav.
;*
;* Libav is free software; you can redistribute it and/or
;* modify it under the terms of the GNU Lesser General Public
;* License as published by the Free Software Foundation; either
;* version 2.1 of the License, or (at your option) any later version.
;*
;* Libav is distributed in the hope that it will be useful,
;* but WITHOUT ANY WARRANTY; without even the implied warranty of
;* MERCHANTABILITY or FITNESS FOR A PARTICULAR PURPOSE.  See the GNU
;* Lesser General Public License for more details.
;*
;* You should have received a copy of the GNU Lesser General Public
;* License along with Libav; if not, write to the Free Software
;* Foundation, Inc., 51 Franklin Street, Fifth Floor, Boston, MA 02110-1301 USA
;******************************************************************************

%include "x86inc.asm"
%include "x86util.asm"

SECTION_RODATA

align 16
shift_round:   times 8 dw 1 << (16 - 6)
cextern pw_16

SECTION .text

; %1=5bits weights?, %2=dst %3=src1 %4=src3 %5=stride if sse2
%macro RV40_WCORE  4-5
    movh       m4, [%3 + r6 + 0]
    movh       m5, [%4 + r6 + 0]
%if %0 == 4
%define OFFSET r6 + mmsize / 2
%else
    ; 8x8 block and sse2, stride was provided
%define OFFSET r6
    add        r6, r5
%endif
    movh       m6, [%3 + OFFSET]
    movh       m7, [%4 + OFFSET]

%if %1 == 0
    ; 14bits weights
    punpcklbw  m4, m0
    punpcklbw  m5, m0
    punpcklbw  m6, m0
    punpcklbw  m7, m0

    psllw      m4, 7
    psllw      m5, 7
    psllw      m6, 7
    psllw      m7, 7
    pmulhw     m4, m3
    pmulhw     m5, m2
    pmulhw     m6, m3
    pmulhw     m7, m2

    paddw      m4, m5
    paddw      m6, m7
%else
    ; 5bits weights
%if cpuflag(ssse3)
    punpcklbw  m4, m5
    punpcklbw  m6, m7

    pmaddubsw  m4, m3
    pmaddubsw  m6, m3
%else
    punpcklbw  m4, m0
    punpcklbw  m5, m0
    punpcklbw  m6, m0
    punpcklbw  m7, m0

    pmullw     m4, m3
    pmullw     m5, m2
    pmullw     m6, m3
    pmullw     m7, m2
    paddw      m4, m5
    paddw      m6, m7
%endif

%endif

    ; bias and shift down
%if cpuflag(ssse3)
    pmulhrsw   m4, m1
    pmulhrsw   m6, m1
%else
    paddw      m4, m1
    paddw      m6, m1
    psrlw      m4, 5
    psrlw      m6, 5
%endif

    packuswb   m4, m6
%if %0 == 5
    ; Only called for 8x8 blocks and sse2
    sub        r6, r5
    movh       [%2 + r6], m4
    add        r6, r5
    movhps     [%2 + r6], m4
%else
    mova       [%2 + r6], m4
%endif
%endmacro


%macro MAIN_LOOP   2
%if mmsize == 8
    RV40_WCORE %2, r0, r1, r2
%if %1 == 16
    RV40_WCORE %2, r0 + 8, r1 + 8, r2 + 8
%endif

    ; Prepare for next loop
    add        r6, r5
%else
%ifidn %1, 8
    RV40_WCORE %2, r0, r1, r2, r5
    ; Prepare 2 next lines
    add        r6, r5
%else
    RV40_WCORE %2, r0, r1, r2
    ; Prepare single next line
    add        r6, r5
%endif
%endif

%endmacro

; rv40_weight_func_%1(uint8_t *dst, uint8_t *src1, uint8_t *src2, int w1, int w2, int stride)
; %1=size  %2=num of xmm regs
; The weights are FP0.14 notation of fractions depending on pts.
; For timebases without rounding error (i.e. PAL), the fractions
; can be simplified, and several operations can be avoided.
; Therefore, we check here whether they are multiples of 2^9 for
; those simplifications to occur.
%macro RV40_WEIGHT  3
cglobal rv40_weight_func_%1_%2, 6, 7, 8
%if cpuflag(ssse3)
    mova       m1, [shift_round]
%else
    mova       m1, [pw_16]
%endif
    pxor       m0, m0
    ; Set loop counter and increments
    mov        r6, r5
    shl        r6, %3
    add        r0, r6
    add        r1, r6
    add        r2, r6
    neg        r6

<<<<<<< HEAD
    ; Use result of test now
    jz .loop_512
    movd       m2, r3d
    movd       m3, r4d
    SPLATW     m2, m2
    SPLATW     m3, m3

.loop:
    MAIN_LOOP  %1, 0
    jnz        .loop
    REP_RET

    ; Weights are multiple of 512, which allows some shortcuts
.loop_512:
    sar        r3, 9
    sar        r4, 9
    movd       m2, r3d
    movd       m3, r4d
=======
    movd       m2, r3
    movd       m3, r4
%ifidn %1,rnd
%define  RND   0
    SPLATW     m2, m2
%else
%define  RND   1
>>>>>>> 2130bd8f
%if cpuflag(ssse3)
    punpcklbw  m3, m2
%else
    SPLATW     m2, m2
%endif
%endif
    SPLATW     m3, m3

.loop:
    MAIN_LOOP  %2, RND
    jnz        .loop
    REP_RET
%endmacro

INIT_MMX mmx
RV40_WEIGHT   rnd,    8, 3
RV40_WEIGHT   rnd,   16, 4
RV40_WEIGHT   nornd,  8, 3
RV40_WEIGHT   nornd, 16, 4

INIT_XMM sse2
RV40_WEIGHT   rnd,    8, 3
RV40_WEIGHT   rnd,   16, 4
RV40_WEIGHT   nornd,  8, 3
RV40_WEIGHT   nornd, 16, 4

INIT_XMM ssse3
RV40_WEIGHT   rnd,    8, 3
RV40_WEIGHT   rnd,   16, 4
RV40_WEIGHT   nornd,  8, 3
RV40_WEIGHT   nornd, 16, 4<|MERGE_RESOLUTION|>--- conflicted
+++ resolved
@@ -156,34 +156,13 @@
     add        r2, r6
     neg        r6
 
-<<<<<<< HEAD
-    ; Use result of test now
-    jz .loop_512
     movd       m2, r3d
     movd       m3, r4d
-    SPLATW     m2, m2
-    SPLATW     m3, m3
-
-.loop:
-    MAIN_LOOP  %1, 0
-    jnz        .loop
-    REP_RET
-
-    ; Weights are multiple of 512, which allows some shortcuts
-.loop_512:
-    sar        r3, 9
-    sar        r4, 9
-    movd       m2, r3d
-    movd       m3, r4d
-=======
-    movd       m2, r3
-    movd       m3, r4
 %ifidn %1,rnd
 %define  RND   0
     SPLATW     m2, m2
 %else
 %define  RND   1
->>>>>>> 2130bd8f
 %if cpuflag(ssse3)
     punpcklbw  m3, m2
 %else
