--- conflicted
+++ resolved
@@ -70,11 +70,8 @@
     int unknown_flag;
     int next_slice_index;
     uint32_t watermark_key;
-<<<<<<< HEAD
     uint8_t *buf;
     int buf_size;
-=======
->>>>>>> dc6632f1
 } SVQ3Context;
 
 #define FULLPEL_MODE  1
@@ -824,15 +821,10 @@
     if (!s->context_initialized) {
         h->chroma_qp[0] = h->chroma_qp[1] = 4;
 
-<<<<<<< HEAD
-        svq3->halfpel_flag = 1;
-        svq3->thirdpel_flag = 1;
-        svq3->unknown_flag = 0;
-=======
         svq3->halfpel_flag  = 1;
         svq3->thirdpel_flag = 1;
         svq3->unknown_flag  = 0;
->>>>>>> dc6632f1
+
 
         /* prowl for the "SEQH" marker in the extradata */
         extradata = (unsigned char *)avctx->extradata;
@@ -939,20 +931,12 @@
                              void *data, int *data_size,
                              AVPacket *avpkt)
 {
-<<<<<<< HEAD
-=======
-    const uint8_t *buf = avpkt->data;
->>>>>>> dc6632f1
     SVQ3Context *svq3 = avctx->priv_data;
     H264Context *h = &svq3->h;
     MpegEncContext *s = &h->s;
     int buf_size = avpkt->size;
-<<<<<<< HEAD
     int m, mb_type, left;
     uint8_t *buf;
-=======
-    int m, mb_type;
->>>>>>> dc6632f1
 
     /* special case for last picture */
     if (buf_size == 0) {
@@ -966,7 +950,6 @@
 
     s->mb_x = s->mb_y = h->mb_xy = 0;
 
-<<<<<<< HEAD
     if (svq3->watermark_key) {
         av_fast_malloc(&svq3->buf, &svq3->buf_size,
                        buf_size+FF_INPUT_BUFFER_PADDING_SIZE);
@@ -980,8 +963,6 @@
 
     init_get_bits(&s->gb, buf, 8*buf_size);
 
-=======
->>>>>>> dc6632f1
     if (svq3_decode_slice_header(avctx))
         return -1;
 
@@ -1126,12 +1107,9 @@
 
     MPV_common_end(s);
 
-<<<<<<< HEAD
     av_freep(&svq3->buf);
     svq3->buf_size = 0;
 
-=======
->>>>>>> dc6632f1
     return 0;
 }
 
