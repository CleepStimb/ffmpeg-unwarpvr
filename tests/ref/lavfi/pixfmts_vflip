--- conflicted
+++ resolved
@@ -1,4 +1,3 @@
-<<<<<<< HEAD
 0bgr                30d1f7d7081c012556da0373e6d389ee
 0rgb                66cd838e9c19f750c61efd73f66c42ac
 abgr                e6cc18ed21293e455d1dc63f9e1645e4
@@ -75,96 +74,28 @@
 yuv444p9be          6143c321929ade9e0bc93ddea926e936
 yuv444p9le          e43ba2026848ec803fabf74d77c10125
 yuva420p            dc8fd115eaf203a3eac351b92a7d8f18
+yuva420p10be        8dc20d4b654a82680dcb75391f1c8c28
+yuva420p10le        f43a991e8b5fe7e192cf4e0dfee2b6cb
+yuva420p16be        b5c54895e87521f65a298d33bab5eb08
+yuva420p16le        95e208bc6644e23a2126ac5fca085f06
+yuva420p9be         aa122367fc3fde822f812a4b878893f8
+yuva420p9le         4b57b8bd1534743f6740502c74bef385
 yuva422p            6091f9c62a121c09eadb02e9173b2da2
+yuva422p10be        93b6afb2b1d1538b1c87caa040c43f4e
+yuva422p10le        1c9359025ab8d257f0f5296e6b5a5787
+yuva422p16be        3fa019b3d5e6dcb7c8e338837b9cffe1
+yuva422p16le        871f244989e14f5d3eda45abb6b3dfd1
+yuva422p9be         923c816778f782ff8a56bcd1b14ef08d
+yuva422p9le         bd882d40af0369d9ef7891c8e7891024
 yuva444p            9a55e83047abcc7a709f20805070135e
+yuva444p10be        7ae88f488969b527c1348383c0d06ade
+yuva444p10le        79a8dab388eb4d6cd12949b456ef5975
+yuva444p16be        4699a802e8ea3e74e968122980c0b0b0
+yuva444p16le        6f54a8cff38c54a235b92a0f1314e0aa
+yuva444p9be         7472bb4b0c774d5d741035086d5e4330
+yuva444p9le         ae11ddd5a3e8d69a36989f6f2a8897a1
 yuvj420p            200b0332de9944e76c94d2e0699a5a2d
 yuvj422p            a19a89ef145305cf224ef5aa247d075a
 yuvj440p            4240c9348d28af5f3edd0e642002bd2c
 yuvj444p            9e11298ba9c4faae0f5c81420d2123f2
-yuyv422             867fff568fa4170503779c48e5f25e6e
-=======
-abgr                25e72e9dbd01ab00727c976d577f7be5
-argb                19869bf1a5ac0b6af4d8bbe2c104533c
-bgr24               89108a4ba00201f79b75b9305c42352d
-bgr444be            9ef12c42fb791948ca4423c452dc6b9a
-bgr444le            3650ecfc163abd1596c0cd29d130c4b0
-bgr48be             2f23931844f57641f3737348182d118c
-bgr48le             4242a026012b6c135a6aa138a6d67031
-bgr4_byte           407fcf564ed764c38e1d748f700ab921
-bgr555be            f739d2519f7e9d494359bf67a3821537
-bgr555le            bd7b3ec4d684dfad075d89a606cb8b74
-bgr565be            f19e9a4786395e1ddcd51399c98c9f6c
-bgr565le            fdb617533e1e7ff512ea5b6b6233e738
-bgr8                c60f93fd152c6903391d1fe9decd3547
-bgra                7f9b799fb48544e49ce93e91d7f9fca8
-gray                30d9014a9d43b5f37e7aa64be3a3ecfc
-gray16be            6b84b85d3326182fa1217e138249edc5
-gray16le            66bb8faa09dc149734aca3c768a6d4e1
-monob               d0cf8732677a5360b6160133043590d8
-monow               ff9869d067ecb94eb9d90c9750c31fea
-nv12                046f00f598ce14d9854a3534a5c99114
-nv21                01ea369dd2d0d3ed7451dc5c8d61497f
-rgb24               eaefabc168d0b14576bab45bc1e56e1e
-rgb444be            06722e03f8404e7d2226665ed2444a32
-rgb444le            185c9a5d9c2877484310d4196ef4cd6f
-rgb48be             62dd185862ed142283bd300eb6dbd216
-rgb48le             dcb76353268bc5862194d131762220da
-rgb4_byte           8c6ff02df0b06dd2d574836c3741b2a2
-rgb555be            40dc33cfb5cf56aac1c5a290ac486c36
-rgb555le            4f8eaad29a17e0f8e9d8ab743e76b999
-rgb565be            b57623ad9df74648339311a0edcebc7b
-rgb565le            73f247a3315dceaea3022ac7c197c5ef
-rgb8                13a8d89ef78d8127297d899005456ff0
-rgba                1fc6e920a42ec812aaa3b2aa02f37987
-uyvy422             ffbd36720c77398d9a0d03ce2625928f
-yuv410p             7bfb39d7afb49d6a6173e6b23ae321eb
-yuv411p             4a90048cc3a65fac150e53289700efe1
-yuv420p             2e6d6062e8cad37fb3ab2c433b55f382
-yuv420p10be         fb0772f5e2b9da20ff826e64c3893137
-yuv420p10le         e95879e14c4a6805f39643964baf41f7
-yuv420p16be         539076782902664a8acf381bf4f713e8
-yuv420p16le         0f609e588e5a258644ef85170d70e030
-yuv420p9be          be40ec975fb2873891643cbbbddbc3b0
-yuv420p9le          7e606310d3f5ff12badf911e8f333471
-yuv422p             d7f5cb44d9b0210d66d6a8762640ab34
-yuv422p10be         0be8378c3773e1c0b394315ef4994351
-yuv422p10le         6518094fe8de6bee95af21af1e5dc1e1
-yuv422p16be         9bd8f8c961822b586fa4cf992be54acc
-yuv422p16le         9c4a1239605c7952b736ac3130163f14
-yuv422p9be          7c6f1e140b3999ee7d923854e507752a
-yuv422p9le          51f10d79c07989060dd06e767e6d7d60
-yuv440p             876385e96165acf51271b20e5d85a416
-yuv444p             9c3c667d1613b72d15bc6d851c5eb8f7
-yuv444p10be         ee069cc6db48975eb029d72f889a7fe6
-yuv444p10le         645b3335248113cafe3c29edb1d7f3be
-yuv444p16be         de2dedfc6f12073ffead113f86e07ecf
-yuv444p16le         8e83323cf102d6c823a03ae8a7b7e033
-yuv444p9be          6ac92b7dc9ab2fc59bee99204886899a
-yuv444p9le          85aef13a654953d3455d89770b0d74bd
-yuva420p            c705d1cf061d8c6580ac690b55f92276
-yuva420p10be        baa5e3b0ff6d0ebbb0958560cd763c6e
-yuva420p10le        32473853156341586ed716090427fc10
-yuva420p16be        bf3b134eb70878df9afba61d03e930b8
-yuva420p16le        105d375154329a381aa58379a0a6ec46
-yuva420p9be         8273d591e055f48990c29dd905a6cdfd
-yuva420p9le         95ced0bb07e422d98db61a35cdb3fb8f
-yuva422p            6aed0ea657ed51cc047a4fbdd981aec8
-yuva422p10be        b76d8be9b4035d3164c35a2fdb020636
-yuva422p10le        09aa2454075f999dbd3175b5c435dacf
-yuva422p16be        39552c259ca242f2417e913ffc602fde
-yuva422p16le        16faa558a34291ca32f6d94dce211ee2
-yuva422p9be         a951eafb62c092c63f7566b6803f60df
-yuva422p9le         00b39cfca78666e057ee527f5e174a04
-yuva444p            da5d64f2b2bd2013c186456f595fad65
-yuva444p10be        09375aa0c3a60436fc65ca0da76ca542
-yuva444p10le        a4baf701134c7ff33f806ad00501d8f5
-yuva444p16be        7e9b799b057e1446dabbf0f738480cfb
-yuva444p16le        556d58b91a617fe4a83af99a4aea1c2e
-yuva444p9be         b5a31de4fac408eeecaf3aff11f40e55
-yuva444p9le         67467f1e1d9edbd59d3984ebbfe24be6
-yuvj420p            41fd02b204da0ab62452cd14b595e2e4
-yuvj422p            7f6ca9bc1812cde02036d7d29a7cce43
-yuvj440p            25711c3c0fd15ec19c59a10784fcfb96
-yuvj444p            e45dee2ac02276dfab92e8ebfbe52e00
-yuyv422             e944ff7316cd03c42c091717ce74f602
->>>>>>> 7658295b
+yuyv422             867fff568fa4170503779c48e5f25e6e