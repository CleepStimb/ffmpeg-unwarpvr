--- conflicted
+++ resolved
@@ -199,7 +199,8 @@
     AV_PIX_FMT_YUVA422P16LE, ///< planar YUV 4:2:2 48bpp, (1 Cr & Cb sample per 2x1 Y & A samples, little-endian)
     AV_PIX_FMT_YUVA444P16BE, ///< planar YUV 4:4:4 64bpp, (1 Cr & Cb sample per 1x1 Y & A samples, big-endian)
     AV_PIX_FMT_YUVA444P16LE, ///< planar YUV 4:4:4 64bpp, (1 Cr & Cb sample per 1x1 Y & A samples, little-endian)
-<<<<<<< HEAD
+
+    AV_PIX_FMT_VDPAU,     ///< HW acceleration through VDPAU, Picture.data[3] contains a VdpVideoSurface
 
 #ifndef AV_PIX_FMT_ABI_GIT_MASTER
     AV_PIX_FMT_RGBA64BE=0x123,  ///< packed RGBA 16:16:16:16, 64bpp, 16R, 16G, 16B, 16A, the 2-byte value for each R/G/B/A component is stored as big-endian
@@ -230,10 +231,6 @@
     AV_PIX_FMT_GBRP12LE,    ///< planar GBR 4:4:4 36bpp, little-endian
     AV_PIX_FMT_GBRP14BE,    ///< planar GBR 4:4:4 42bpp, big-endian
     AV_PIX_FMT_GBRP14LE,    ///< planar GBR 4:4:4 42bpp, little-endian
-
-=======
-    AV_PIX_FMT_VDPAU,     ///< HW acceleration through VDPAU, Picture.data[3] contains a VdpVideoSurface
->>>>>>> f89466ad
     AV_PIX_FMT_NB,        ///< number of pixel formats, DO NOT USE THIS if you want to link with shared libav* because the number of formats might differ between versions
 
 #if FF_API_PIX_FMT
