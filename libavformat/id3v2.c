/*
 * Copyright (c) 2003 Fabrice Bellard
 *
 * This file is part of FFmpeg.
 *
 * FFmpeg is free software; you can redistribute it and/or
 * modify it under the terms of the GNU Lesser General Public
 * License as published by the Free Software Foundation; either
 * version 2.1 of the License, or (at your option) any later version.
 *
 * FFmpeg is distributed in the hope that it will be useful,
 * but WITHOUT ANY WARRANTY; without even the implied warranty of
 * MERCHANTABILITY or FITNESS FOR A PARTICULAR PURPOSE.  See the GNU
 * Lesser General Public License for more details.
 *
 * You should have received a copy of the GNU Lesser General Public
 * License along with FFmpeg; if not, write to the Free Software
 * Foundation, Inc., 51 Franklin Street, Fifth Floor, Boston, MA 02110-1301 USA
 */

/**
 * @file
 * ID3v2 header parser
 *
 * Specifications available at:
 * http://id3.org/Developer_Information
 */

#include "id3v2.h"
#include "id3v1.h"
#include "libavutil/avstring.h"
#include "libavutil/intreadwrite.h"
#include "libavutil/dict.h"
#include "avio_internal.h"

int ff_id3v2_match(const uint8_t *buf, const char * magic)
{
    return  buf[0]         == magic[0] &&
            buf[1]         == magic[1] &&
            buf[2]         == magic[2] &&
            buf[3]         != 0xff &&
            buf[4]         != 0xff &&
           (buf[6] & 0x80) ==    0 &&
           (buf[7] & 0x80) ==    0 &&
           (buf[8] & 0x80) ==    0 &&
           (buf[9] & 0x80) ==    0;
}

int ff_id3v2_tag_len(const uint8_t * buf)
{
    int len = ((buf[6] & 0x7f) << 21) +
              ((buf[7] & 0x7f) << 14) +
              ((buf[8] & 0x7f) << 7) +
               (buf[9] & 0x7f) +
              ID3v2_HEADER_SIZE;
    if (buf[5] & 0x10)
        len += ID3v2_HEADER_SIZE;
    return len;
}

static unsigned int get_size(AVIOContext *s, int len)
{
    int v = 0;
    while (len--)
        v = (v << 7) + (avio_r8(s) & 0x7F);
    return v;
}

/**
 * Free GEOB type extra metadata.
 */
static void free_geobtag(void *obj)
{
    ID3v2ExtraMetaGEOB *geob = obj;
    av_free(geob->mime_type);
    av_free(geob->file_name);
    av_free(geob->description);
    av_free(geob->data);
    av_free(geob);
}

/**
 * Decode characters to UTF-8 according to encoding type. The decoded buffer is
 * always null terminated. Stop reading when either *maxread bytes are read from
 * pb or U+0000 character is found.
 *
 * @param dst Pointer where the address of the buffer with the decoded bytes is
 * stored. Buffer must be freed by caller.
 * @param maxread Pointer to maximum number of characters to read from the
 * AVIOContext. After execution the value is decremented by the number of bytes
 * actually read.
 * @returns 0 if no error occured, dst is uninitialized on error
 */
static int decode_str(AVFormatContext *s, AVIOContext *pb, int encoding,
                      uint8_t **dst, int *maxread)
{
    int ret;
    uint8_t tmp;
    uint32_t ch = 1;
    int left = *maxread;
    unsigned int (*get)(AVIOContext*) = avio_rb16;
    AVIOContext *dynbuf;

    if ((ret = avio_open_dyn_buf(&dynbuf)) < 0) {
        av_log(s, AV_LOG_ERROR, "Error opening memory stream\n");
        return ret;
    }

    switch (encoding) {

    case ID3v2_ENCODING_ISO8859:
        while (left && ch) {
            ch = avio_r8(pb);
            PUT_UTF8(ch, tmp, avio_w8(dynbuf, tmp);)
            left--;
        }
        break;

    case ID3v2_ENCODING_UTF16BOM:
        if ((left -= 2) < 0) {
            av_log(s, AV_LOG_ERROR, "Cannot read BOM value, input too short\n");
            avio_close_dyn_buf(dynbuf, dst);
            av_freep(dst);
            return AVERROR_INVALIDDATA;
        }
        switch (avio_rb16(pb)) {
        case 0xfffe:
            get = avio_rl16;
        case 0xfeff:
            break;
        default:
            av_log(s, AV_LOG_ERROR, "Incorrect BOM value\n");
            avio_close_dyn_buf(dynbuf, dst);
            av_freep(dst);
            *maxread = left;
            return AVERROR_INVALIDDATA;
        }
        // fall-through

    case ID3v2_ENCODING_UTF16BE:
        while ((left > 1) && ch) {
            GET_UTF16(ch, ((left -= 2) >= 0 ? get(pb) : 0), break;)
            PUT_UTF8(ch, tmp, avio_w8(dynbuf, tmp);)
        }
        if (left < 0)
            left += 2; /* did not read last char from pb */
        break;

    case ID3v2_ENCODING_UTF8:
        while (left && ch) {
            ch = avio_r8(pb);
            avio_w8(dynbuf, ch);
            left--;
        }
        break;
    default:
        av_log(s, AV_LOG_WARNING, "Unknown encoding\n");
    }

    if (ch)
        avio_w8(dynbuf, 0);

    avio_close_dyn_buf(dynbuf, dst);
    *maxread = left;

    return 0;
}

/**
 * Parse a text tag.
 */
static void read_ttag(AVFormatContext *s, AVIOContext *pb, int taglen, const char *key)
{
    uint8_t *dst;
    int encoding, dict_flags = AV_DICT_DONT_OVERWRITE;
    unsigned genre;

    if (taglen < 1)
        return;

    encoding = avio_r8(pb);
    taglen--; /* account for encoding type byte */

    if (decode_str(s, pb, encoding, &dst, &taglen) < 0) {
        av_log(s, AV_LOG_ERROR, "Error reading frame %s, skipped\n", key);
        return;
    }

    if (!(strcmp(key, "TCON") && strcmp(key, "TCO"))
        && (sscanf(dst, "(%d)", &genre) == 1 || sscanf(dst, "%d", &genre) == 1)
        && genre <= ID3v1_GENRE_MAX) {
        av_freep(&dst);
        dst = ff_id3v1_genre_str[genre];
    } else if (!(strcmp(key, "TXXX") && strcmp(key, "TXX"))) {
        /* dst now contains the key, need to get value */
        key = dst;
        if (decode_str(s, pb, encoding, &dst, &taglen) < 0) {
            av_log(s, AV_LOG_ERROR, "Error reading frame %s, skipped\n", key);
            av_freep(&key);
            return;
        }
        dict_flags |= AV_DICT_DONT_STRDUP_VAL | AV_DICT_DONT_STRDUP_KEY;
    }
    else if (*dst)
        dict_flags |= AV_DICT_DONT_STRDUP_VAL;

    if (dst)
        av_dict_set(&s->metadata, key, dst, dict_flags);
}

/**
 * Parse GEOB tag into a ID3v2ExtraMetaGEOB struct.
 */
static void read_geobtag(AVFormatContext *s, AVIOContext *pb, int taglen, char *tag, ID3v2ExtraMeta **extra_meta)
{
    ID3v2ExtraMetaGEOB *geob_data = NULL;
    ID3v2ExtraMeta *new_extra = NULL;
    char encoding;
    unsigned int len;

    if (taglen < 1)
        return;

    geob_data = av_mallocz(sizeof(ID3v2ExtraMetaGEOB));
    if (!geob_data) {
        av_log(s, AV_LOG_ERROR, "Failed to alloc %zu bytes\n", sizeof(ID3v2ExtraMetaGEOB));
        return;
    }

    new_extra = av_mallocz(sizeof(ID3v2ExtraMeta));
    if (!new_extra) {
        av_log(s, AV_LOG_ERROR, "Failed to alloc %zu bytes\n", sizeof(ID3v2ExtraMeta));
        goto fail;
    }

    /* read encoding type byte */
    encoding = avio_r8(pb);
    taglen--;

    /* read MIME type (always ISO-8859) */
    if (decode_str(s, pb, ID3v2_ENCODING_ISO8859, &geob_data->mime_type, &taglen) < 0
        || taglen <= 0)
        goto fail;

    /* read file name */
    if (decode_str(s, pb, encoding, &geob_data->file_name, &taglen) < 0
        || taglen <= 0)
        goto fail;

    /* read content description */
    if (decode_str(s, pb, encoding, &geob_data->description, &taglen) < 0
        || taglen < 0)
        goto fail;

    if (taglen) {
        /* save encapsulated binary data */
        geob_data->data = av_malloc(taglen);
        if (!geob_data->data) {
            av_log(s, AV_LOG_ERROR, "Failed to alloc %d bytes\n", taglen);
            goto fail;
        }
        if ((len = avio_read(pb, geob_data->data, taglen)) < taglen)
            av_log(s, AV_LOG_WARNING, "Error reading GEOB frame, data truncated.\n");
        geob_data->datasize = len;
    } else {
        geob_data->data = NULL;
        geob_data->datasize = 0;
    }

    /* add data to the list */
    new_extra->tag = "GEOB";
    new_extra->data = geob_data;
    new_extra->next = *extra_meta;
    *extra_meta = new_extra;

    return;

fail:
    av_log(s, AV_LOG_ERROR, "Error reading frame %s, skipped\n", tag);
    free_geobtag(geob_data);
    av_free(new_extra);
    return;
}

static int is_number(const char *str)
{
    while (*str >= '0' && *str <= '9') str++;
    return !*str;
}

static AVDictionaryEntry* get_date_tag(AVDictionary *m, const char *tag)
{
    AVDictionaryEntry *t;
    if ((t = av_dict_get(m, tag, NULL, AV_DICT_MATCH_CASE)) &&
        strlen(t->value) == 4 && is_number(t->value))
        return t;
    return NULL;
}

static void merge_date(AVDictionary **m)
{
    AVDictionaryEntry *t;
    char date[17] = {0};      // YYYY-MM-DD hh:mm

    if (!(t = get_date_tag(*m, "TYER")) &&
        !(t = get_date_tag(*m, "TYE")))
        return;
    av_strlcpy(date, t->value, 5);
    av_dict_set(m, "TYER", NULL, 0);
    av_dict_set(m, "TYE",  NULL, 0);

    if (!(t = get_date_tag(*m, "TDAT")) &&
        !(t = get_date_tag(*m, "TDA")))
        goto finish;
    snprintf(date + 4, sizeof(date) - 4, "-%.2s-%.2s", t->value + 2, t->value);
    av_dict_set(m, "TDAT", NULL, 0);
    av_dict_set(m, "TDA",  NULL, 0);

    if (!(t = get_date_tag(*m, "TIME")) &&
        !(t = get_date_tag(*m, "TIM")))
        goto finish;
    snprintf(date + 10, sizeof(date) - 10, " %.2s:%.2s", t->value, t->value + 2);
    av_dict_set(m, "TIME", NULL, 0);
    av_dict_set(m, "TIM",  NULL, 0);

finish:
    if (date[0])
        av_dict_set(m, "date", date, 0);
}

/**
 * Get the corresponding ID3v2EMFunc struct for a tag.
 * @param isv34 Determines if v2.2 or v2.3/4 strings are used
 * @return A pointer to the ID3v2EMFunc struct if found, NULL otherwise.
 */
static const ID3v2EMFunc *get_extra_meta_func(const char *tag, int isv34)
{
    int i = 0;
    while (ff_id3v2_extra_meta_funcs[i].tag3) {
        if (!memcmp(tag,
                    (isv34 ?
                        ff_id3v2_extra_meta_funcs[i].tag4 :
                        ff_id3v2_extra_meta_funcs[i].tag3),
                    (isv34 ? 4 : 3)))
            return &ff_id3v2_extra_meta_funcs[i];
        i++;
    }
    return &ff_id3v2_extra_meta_funcs[i];
}

static void ff_id3v2_parse(AVFormatContext *s, int len, uint8_t version, uint8_t flags, ID3v2ExtraMeta **extra_meta)
{
    int isv34, unsync;
    unsigned tlen;
    char tag[5];
    int64_t next, end = avio_tell(s->pb) + len;
    int taghdrlen;
    const char *reason = NULL;
    AVIOContext pb;
    AVIOContext *pbx;
    unsigned char *buffer = NULL;
    int buffer_size = 0;
    void (*extra_func)(AVFormatContext*, AVIOContext*, int, char*, ID3v2ExtraMeta**) = NULL;

    switch (version) {
    case 2:
        if (flags & 0x40) {
            reason = "compression";
            goto error;
        }
        isv34 = 0;
        taghdrlen = 6;
        break;

    case 3:
    case 4:
        isv34 = 1;
        taghdrlen = 10;
        break;

    default:
        reason = "version";
        goto error;
    }

    unsync = flags & 0x80;

    if (isv34 && flags & 0x40) /* Extended header present, just skip over it */
        avio_skip(s->pb, get_size(s->pb, 4));

    while (len >= taghdrlen) {
        unsigned int tflags = 0;
        int tunsync = 0;

        if (isv34) {
            avio_read(s->pb, tag, 4);
            tag[4] = 0;
            if(version==3){
                tlen = avio_rb32(s->pb);
            }else
                tlen = get_size(s->pb, 4);
            tflags = avio_rb16(s->pb);
            tunsync = tflags & ID3v2_FLAG_UNSYNCH;
        } else {
            avio_read(s->pb, tag, 3);
            tag[3] = 0;
            tlen = avio_rb24(s->pb);
        }
<<<<<<< HEAD
        if (tlen > (1<<28) || !tlen)
=======
        if (tlen < 0 || tlen > len - taghdrlen) {
            av_log(s, AV_LOG_WARNING, "Invalid size in frame %s, skipping the rest of tag.\n", tag);
>>>>>>> 60df6b00
            break;
        len -= taghdrlen + tlen;

        if (len < 0)
            break;

        next = avio_tell(s->pb) + tlen;

        if (!tlen) {
            if (tag[0])
                av_log(s, AV_LOG_DEBUG, "Invalid empty frame %s, skipping.\n", tag);
            continue;
        }

        if (tflags & ID3v2_FLAG_DATALEN) {
            if (tlen < 4)
                break;
            avio_rb32(s->pb);
            tlen -= 4;
        }

        if (tflags & (ID3v2_FLAG_ENCRYPTION | ID3v2_FLAG_COMPRESSION)) {
            av_log(s, AV_LOG_WARNING, "Skipping encrypted/compressed ID3v2 frame %s.\n", tag);
            avio_skip(s->pb, tlen);
        /* check for text tag or supported special meta tag */
        } else if (tag[0] == 'T' || (extra_meta && (extra_func = get_extra_meta_func(tag, isv34)->read))) {
            if (unsync || tunsync) {
                int i, j;
                av_fast_malloc(&buffer, &buffer_size, tlen);
                if (!buffer) {
                    av_log(s, AV_LOG_ERROR, "Failed to alloc %d bytes\n", tlen);
                    goto seek;
                }
                for (i = 0, j = 0; i < tlen; i++, j++) {
                    buffer[j] = avio_r8(s->pb);
                    if (j > 0 && !buffer[j] && buffer[j - 1] == 0xff) {
                        /* Unsynchronised byte, skip it */
                        j--;
                    }
                }
                ffio_init_context(&pb, buffer, j, 0, NULL, NULL, NULL, NULL);
                tlen = j;
                pbx = &pb; // read from sync buffer
            } else {
                pbx = s->pb; // read straight from input
            }
            if (tag[0] == 'T')
                /* parse text tag */
                read_ttag(s, pbx, tlen, tag);
            else
                /* parse special meta tag */
                extra_func(s, pbx, tlen, tag, extra_meta);
        }
        else if (!tag[0]) {
            if (tag[1])
                av_log(s, AV_LOG_WARNING, "invalid frame id, assuming padding");
            avio_skip(s->pb, tlen);
            break;
        }
        /* Skip to end of tag */
seek:
        avio_seek(s->pb, next, SEEK_SET);
    }

    if (version == 4 && flags & 0x10) /* Footer preset, always 10 bytes, skip over it */
        end += 10;

  error:
    if (reason)
        av_log(s, AV_LOG_INFO, "ID3v2.%d tag skipped, cannot handle %s\n", version, reason);
    avio_seek(s->pb, end, SEEK_SET);
    av_free(buffer);
    return;
}

void ff_id3v2_read_all(AVFormatContext *s, const char *magic, ID3v2ExtraMeta **extra_meta)
{
    int len, ret;
    uint8_t buf[ID3v2_HEADER_SIZE];
    int     found_header;
    int64_t off;

    do {
        /* save the current offset in case there's nothing to read/skip */
        off = avio_tell(s->pb);
        ret = avio_read(s->pb, buf, ID3v2_HEADER_SIZE);
        if (ret != ID3v2_HEADER_SIZE)
            break;
            found_header = ff_id3v2_match(buf, magic);
            if (found_header) {
            /* parse ID3v2 header */
            len = ((buf[6] & 0x7f) << 21) |
                  ((buf[7] & 0x7f) << 14) |
                  ((buf[8] & 0x7f) << 7) |
                   (buf[9] & 0x7f);
            ff_id3v2_parse(s, len, buf[3], buf[5], extra_meta);
        } else {
            avio_seek(s->pb, off, SEEK_SET);
        }
    } while (found_header);
    ff_metadata_conv(&s->metadata, NULL, ff_id3v2_34_metadata_conv);
    ff_metadata_conv(&s->metadata, NULL, ff_id3v2_2_metadata_conv);
    ff_metadata_conv(&s->metadata, NULL, ff_id3v2_4_metadata_conv);
    merge_date(&s->metadata);
}

void ff_id3v2_read(AVFormatContext *s, const char *magic)
{
    ff_id3v2_read_all(s, magic, NULL);
}

void ff_id3v2_free_extra_meta(ID3v2ExtraMeta **extra_meta)
{
    ID3v2ExtraMeta *current = *extra_meta, *next;
    void (*free_func)(void *);

    while (current) {
        if ((free_func = get_extra_meta_func(current->tag, 1)->free))
            free_func(current->data);
        next = current->next;
        av_freep(&current);
        current = next;
    }
}

const ID3v2EMFunc ff_id3v2_extra_meta_funcs[] = {
    { "GEO", "GEOB", read_geobtag, free_geobtag },
    { NULL,  NULL,   NULL,         NULL }
};

const AVMetadataConv ff_id3v2_34_metadata_conv[] = {
    { "TALB", "album"},
    { "TCOM", "composer"},
    { "TCON", "genre"},
    { "TCOP", "copyright"},
    { "TENC", "encoded_by"},
    { "TIT2", "title"},
    { "TLAN", "language"},
    { "TPE1", "artist"},
    { "TPE2", "album_artist"},
    { "TPE3", "performer"},
    { "TPOS", "disc"},
    { "TPUB", "publisher"},
    { "TRCK", "track"},
    { "TSSE", "encoder"},
    { 0 }
};

const AVMetadataConv ff_id3v2_4_metadata_conv[] = {
    { "TDRL", "date"},
    { "TDRC", "date"},
    { "TDEN", "creation_time"},
    { "TSOA", "album-sort"},
    { "TSOP", "artist-sort"},
    { "TSOT", "title-sort"},
    { 0 }
};

const AVMetadataConv ff_id3v2_2_metadata_conv[] = {
    { "TAL",  "album"},
    { "TCO",  "genre"},
    { "TT2",  "title"},
    { "TEN",  "encoded_by"},
    { "TP1",  "artist"},
    { "TP2",  "album_artist"},
    { "TP3",  "performer"},
    { "TRK",  "track"},
    { 0 }
};


const char ff_id3v2_tags[][4] = {
   "TALB", "TBPM", "TCOM", "TCON", "TCOP", "TDLY", "TENC", "TEXT",
   "TFLT", "TIT1", "TIT2", "TIT3", "TKEY", "TLAN", "TLEN", "TMED",
   "TOAL", "TOFN", "TOLY", "TOPE", "TOWN", "TPE1", "TPE2", "TPE3",
   "TPE4", "TPOS", "TPUB", "TRCK", "TRSN", "TRSO", "TSRC", "TSSE",
   { 0 },
};

const char ff_id3v2_4_tags[][4] = {
   "TDEN", "TDOR", "TDRC", "TDRL", "TDTG", "TIPL", "TMCL", "TMOO",
   "TPRO", "TSOA", "TSOP", "TSOT", "TSST",
   { 0 },
};

const char ff_id3v2_3_tags[][4] = {
   "TDAT", "TIME", "TORY", "TRDA", "TSIZ", "TYER",
   { 0 },
};<|MERGE_RESOLUTION|>--- conflicted
+++ resolved
@@ -406,12 +406,7 @@
             tag[3] = 0;
             tlen = avio_rb24(s->pb);
         }
-<<<<<<< HEAD
-        if (tlen > (1<<28) || !tlen)
-=======
-        if (tlen < 0 || tlen > len - taghdrlen) {
-            av_log(s, AV_LOG_WARNING, "Invalid size in frame %s, skipping the rest of tag.\n", tag);
->>>>>>> 60df6b00
+        if (tlen > (1<<28))
             break;
         len -= taghdrlen + tlen;
 
