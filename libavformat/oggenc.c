--- conflicted
+++ resolved
@@ -576,14 +576,9 @@
         AVStream *st = s->streams[i];
         OGGStreamContext *oggstream = st->priv_data;
         if (st->codec->codec_id == AV_CODEC_ID_FLAC ||
-<<<<<<< HEAD
-            st->codec->codec_id == AV_CODEC_ID_SPEEX) {
-            av_freep(&oggstream->header[0]);
-=======
             st->codec->codec_id == AV_CODEC_ID_SPEEX ||
             st->codec->codec_id == AV_CODEC_ID_OPUS) {
-            av_free(oggstream->header[0]);
->>>>>>> 4e5b7f31
+            av_freep(&oggstream->header[0]);
         }
         av_freep(&oggstream->header[1]);
         av_freep(&st->priv_data);
